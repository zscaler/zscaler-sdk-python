--- conflicted
+++ resolved
@@ -5,13 +5,10 @@
 
 
 class SCIMGroupsAPI(APIEndpoint):
-<<<<<<< HEAD
-=======
     def __init__(self, api: APISession):
         super().__init__(api)
         self.user_config_url = api.user_config_url
 
->>>>>>> 65a1f2f9
     def list_groups(self, idp_id: str, **kwargs) -> BoxList:
         """
         Returns a list of all configured SCIM groups for the specified IdP.
@@ -51,11 +48,7 @@
             ...    pprint(scim_group)
 
         """
-<<<<<<< HEAD
-        return BoxList(Iterator(self._api, f"scimgroup/idpId/{idp_id}", **kwargs))
-=======
         return BoxList(Iterator(self._api, f"{self.user_config_url}/scimgroup/idpId/{idp_id}", **kwargs))
->>>>>>> 65a1f2f9
 
     def get_group(self, group_id: str, **kwargs) -> Box:
         """
@@ -79,8 +72,4 @@
 
         """
 
-<<<<<<< HEAD
-        return self._get(f"scimgroup/{group_id}")
-=======
-        return self._get(f"{self.user_config_url}/scimgroup/{group_id}")
->>>>>>> 65a1f2f9
+        return self._get(f"{self.user_config_url}/scimgroup/{group_id}")
--- conflicted
+++ resolved
@@ -4,11 +4,7 @@
     "Dax Mickelson",
     "Jacob Gårder",
 ]
-<<<<<<< HEAD
-__version__ = "1.0.1"
-=======
 __version__ = "1.0.2"
->>>>>>> 65a1f2f9
 
 from pyzscaler.zia import ZIA  # noqa
 from pyzscaler.zpa import ZPA  # noqa
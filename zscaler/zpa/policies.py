"""
Copyright (c) 2023, Zscaler Inc.

Permission to use, copy, modify, and/or distribute this software for any
purpose with or without fee is hereby granted, provided that the above
copyright notice and this permission notice appear in all copies.

THE SOFTWARE IS PROVIDED "AS IS" AND THE AUTHOR DISCLAIMS ALL WARRANTIES
WITH REGARD TO THIS SOFTWARE INCLUDING ALL IMPLIED WARRANTIES OF
MERCHANTABILITY AND FITNESS. IN NO EVENT SHALL THE AUTHOR BE LIABLE FOR
ANY SPECIAL, DIRECT, INDIRECT, OR CONSEQUENTIAL DAMAGES OR ANY DAMAGES
WHATSOEVER RESULTING FROM LOSS OF USE, DATA OR PROFITS, WHETHER IN AN
ACTION OF CONTRACT, NEGLIGENCE OR OTHER TORTIOUS ACTION, ARISING OUT OF
OR IN CONNECTION WITH THE USE OR PERFORMANCE OF THIS SOFTWARE.
"""

from zscaler.api_client import APIClient
from zscaler.request_executor import RequestExecutor
from zscaler.zpa.models.policyset_controller_v1 import PolicySetControllerV1
from zscaler.zpa.models.policyset_controller_v2 import PolicySetControllerV2
from zscaler.utils import format_url, add_id_groups
from threading import Lock
from functools import wraps

# Define a global lock
global_rule_lock = Lock()


def synchronized(lock):
    """Decorator to ensure that a function is executed with a lock."""

    def decorator(func):
        @wraps(func)
        def wrapper(*args, **kwargs):
            with lock:
                return func(*args, **kwargs)

        return wrapper

    return decorator


class PolicySetControllerAPI(APIClient):
    """
    A client object for the Policy Set Controller resource.
    """

    def __init__(self, request_executor, config):
        super().__init__()
        self._request_executor: RequestExecutor = request_executor
        customer_id = config["client"].get("customerId")
        self._zpa_base_endpoint_v1 = f"/zpa/mgmtconfig/v1/admin/customers/{customer_id}"
        self._zpa_base_endpoint_v2 = f"/zpa/mgmtconfig/v2/admin/customers/{customer_id}"

    # Mapping policy types to their ZPA API equivalents
    POLICY_MAP = {
        "access": "ACCESS_POLICY",
        "capabilities": "CAPABILITIES_POLICY",
        "client_forwarding": "CLIENT_FORWARDING_POLICY",
        "clientless": "CLIENTLESS_SESSION_PROTECTION_POLICY",
        "credential": "CREDENTIAL_POLICY",
        "portal_policy": "PRIVILEGED_PORTAL_POLICY",
        "vpn_policy": "VPN_TUNNEL_POLICY",
        "inspection": "INSPECTION_POLICY",
        "isolation": "ISOLATION_POLICY",
        "redirection": "REDIRECTION_POLICY",
        "siem": "SIEM_POLICY",
        "timeout": "TIMEOUT_POLICY",
    }

    reformat_params = [
        ("app_server_group_ids", "appServerGroups"),
        ("app_connector_group_ids", "appConnectorGroups"),
        ("service_edge_group_ids", "serviceEdgeGroups"),
    ]

    @staticmethod
    def _create_conditions_v1(conditions: list) -> list:
        """
        Creates a dict template for feeding conditions into the ZPA Policies API when adding or updating a policy.

        Args:
            conditions (list): List of condition dicts or tuples.

        Returns:
            :obj:`list`: The conditions template.

        """
        template = []
        app_and_app_group_operands = []
        scim_and_scim_group_operands = []
        object_types_to_operands = {
            "CONSOLE": [],
            "MACHINE_GRP": [],
            "LOCATION": [],
            "BRANCH_CONNECTOR_GROUP": [],
            "EDGE_CONNECTOR_GROUP": [],
            "CLIENT_TYPE": [],
            "IDP": [],
            "PLATFORM": [],
            "POSTURE": [],
            "TRUSTED_NETWORK": [],
            "SAML": [],
            "SCIM": [],
            "SCIM_GROUP": [],
            "COUNTRY_CODE": [],
            "RISK_FACTOR_TYPE": [],
            "CHROME_ENTERPRISE": [],
        }

        operators_for_types = {}  # Dictionary to store specific operators for each object type

        for condition in conditions:
            # Check if the first item in a tuple is an operator, like "AND" or "OR"
            if isinstance(condition, tuple) and isinstance(condition[0], str) and condition[0].upper() in ["AND", "OR"]:
                operator = condition[0].upper()
                condition = condition[1]  # The second element is the actual condition
            else:
                operator = "OR"  # Default operator if none specified

            # Process each condition and categorize by object type and operator
            if isinstance(condition, tuple) and len(condition) == 3:
                object_type = condition[0].upper()
                lhs = condition[1]
                rhs = condition[2]
                operand = {"objectType": object_type, "lhs": lhs, "rhs": rhs}

                # Track the operator for the current object type
                operators_for_types[object_type] = operator

                if object_type in ["APP", "APP_GROUP"]:
                    app_and_app_group_operands.append(operand)
                elif object_type in ["SCIM", "SCIM_GROUP"]:
                    scim_and_scim_group_operands.append(operand)
                elif object_type in object_types_to_operands:
                    object_types_to_operands[object_type].append(operand)

            elif isinstance(condition, dict):

                condition_template = {}
                for key in ["id", "negated", "operator"]:
                    if key in condition:
                        condition_template[key] = condition[key]

                operands = condition.get("operands", [])
                condition_template["operands"] = []

                for operand in operands:
                    operand_template = {}
                    for operand_key in ["id", "idp_id", "name", "lhs", "rhs", "objectType"]:
                        if operand_key in operand:
                            operand_template[operand_key] = operand[operand_key]

                    condition_template["operands"].append(operand_template)

                template.append(condition_template)

        # Combine APP and APP_GROUP operands with their specific operator
        if app_and_app_group_operands:
            app_group_operator = operators_for_types.get("APP", "OR")
            template.append({"operator": app_group_operator, "operands": app_and_app_group_operands})

        # Combine SCIM and SCIM_GROUP operands with their specific operator
        if scim_and_scim_group_operands:
            scim_group_operator = operators_for_types.get("SCIM_GROUP", "OR")
            template.append({"operator": scim_group_operator, "operands": scim_and_scim_group_operands})

        # Combine other object types into their blocks with their respective operator
        for object_type, operands in object_types_to_operands.items():
            if operands:
                operator = operators_for_types.get(object_type, "OR")
                template.append({"operator": operator, "operands": operands})

        return template

    def _create_conditions_v2(self, conditions: list) -> list:
        """
        Creates a dict template for feeding conditions into the ZPA Policies API when adding or updating a policy.

        Args:
            conditions (list): List of condition tuples where each tuple represents a specific policy condition.

        Returns:
            :obj:`list`: List containing the conditions formatted for the ZPA Policies API.
        """

        grouped_conditions = {"app_and_app_group": []}  # Specific group for APP and APP_GROUP
        template = []

        for condition in conditions:
            object_type, values = condition[0], condition[1]

            if object_type in ["app", "app_group"]:
                # Group APP and APP_GROUP together in the same operands block
                grouped_conditions["app_and_app_group"].append({"objectType": object_type.upper(), "values": values})
            elif object_type in [
                "console",
                "machine_grp",
                "location",
                "branch_connector_group",
                "edge_connector_group",
                "client_type",
            ]:
                # Each of these object types must be under individual operands blocks
                template.append({"operands": [{"objectType": object_type.upper(), "values": values}]})
            elif object_type in ["saml", "scim", "scim_group"]:
                # These types use "entryValues" with "lhs" and "rhs"
                template.append(
                    {
                        "operands": [
                            {"objectType": object_type.upper(), "entryValues": [{"lhs": v[0], "rhs": v[1]} for v in values]}
                        ]
                    }
                )
            elif object_type in [
                "posture",
                "trusted_network",
                "country_code",
                "platform",
                "risk_factor_type",
                "chrome_enterprise",
            ]:
                # These types use "entryValues" with "lhs" as unique ID and "rhs" as "true"/"false"
                template.append(
                    {"operands": [{"objectType": object_type.upper(), "entryValues": [{"lhs": values[0], "rhs": values[1]}]}]}
                )
            else:
                # Handle other possible object types if needed in the future
                template.append({"operands": [{"objectType": object_type.upper(), "values": values}]})

        # Add the grouped APP and APP_GROUP conditions if any were specified
        if grouped_conditions["app_and_app_group"]:
            template.append({"operands": grouped_conditions["app_and_app_group"]})

        return template

    def get_policy(self, policy_type: str, query_params=None) -> tuple:
        """
        Returns the policy and rule sets for the given policy type.

        Args:
            policy_type (str): The type of policy to be returned. Accepted values are:

                |  ``access`` - returns the Access Policy
                |  ``capabilities`` - returns the Capabilities Policy
                |  ``client_forwarding`` - returns the Client Forwarding Policy
                |  ``clientless`` - returns the Clientless Session Protection Policy
                |  ``credential`` - returns the Credential Policy
                |  ``inspection`` - returns the Inspection Policy
                |  ``isolation`` - returns the Isolation Policy
                |  ``redirection`` - returns the Redirection Policy
                |  ``siem`` - returns the SIEM Policy
                |  ``timeout`` - returns the Timeout Policy

        Returns:
            PolicySetControllerV1: The resource record of the specified policy type.

        Raises:
            ValueError: If the policy_type is invalid.

        Example:
            >>> policy = zpa.policies.get_policy('access')
        """
        mapped_policy_type = self.POLICY_MAP.get(policy_type)
        if not mapped_policy_type:
            raise ValueError(f"Incorrect policy type provided: {policy_type}")

        http_method = "get".upper()
        api_url = format_url(
            f"""
            {self._zpa_base_endpoint_v1}
            /policySet/policyType/{mapped_policy_type}
        """
        )

        query_params = query_params or {}
        microtenant_id = query_params.get("microtenantId")

        # Only add `microtenantId` to query_params if it is explicitly set
        if microtenant_id:
            query_params["microtenantId"] = microtenant_id
        else:
            query_params.pop("microtenantId", None)  # Ensure `microtenantId` isn't added if it's None

        # Prepare the request
        request, error = self._request_executor.create_request(http_method, api_url, params=query_params)
        if error:
            return (None, None, error)

        # Execute the request
        response, error = self._request_executor.execute(request)
        if error:
            return (None, response, error)

        # Handle the API response and return raw response data
        try:
            response_body = response.get_body()  # Get the raw response body
            if not response_body:
                return (None, response, None)
            return (response_body, response, None)

        except Exception as error:
            return (None, response, error)

    def get_rule(self, policy_type: str, rule_id: str, query_params=None) -> tuple:
        """
        Returns the specified policy rule.

        Args:
            policy_type (str): The type of policy to be returned. Accepted values are:

                |  ``access``
                |  ``capabilities``
                |  ``client_forwarding``
                |  ``clientless``
                |  ``credential``
                |  ``inspection``
                |  ``isolation``
                |  ``redirection``
                |  ``siem``
                |  ``timeout``

            rule_id (str): The unique identifier for the policy rule.
            query_params (dict, optional): Map of query parameters for the request.
                ``[query_params.microtenant_id]`` {str}: The microtenant ID, if applicable.

        Returns:
            PolicySetControllerV1: The resource record for the requested rule.

        Example:
            >>> rule = zpa.policies.get_rule('access', rule_id='12345')
        """
        # Set up default query parameters if none provided
        query_params = query_params or {}
        microtenant_id = query_params.get("microtenantId")

        # Retrieve policy_set_id explicitly
        policy_type_response, _, err = self.get_policy(policy_type, query_params={"microtenantId": microtenant_id})
        if err or not policy_type_response:
            return (None, None, f"Error retrieving policy for {policy_type}: {err}")

        # Directly extract the policy_set_id from the response
        policy_set_id = policy_type_response.get("id")
        if not policy_set_id:
            return (None, None, f"No policy ID found for '{policy_type}' policy type")

        # Construct the API URL using the retrieved policy ID
        http_method = "get".upper()
        api_url = format_url(f"{self._zpa_base_endpoint_v1}/policySet/{policy_set_id}/rule/{rule_id}")

        # Encode query parameters for the URL
        if microtenant_id:
            query_params["microtenantId"] = microtenant_id

        # Create and execute the request
        request, error = self._request_executor.create_request(http_method, api_url, params=query_params)
        if error:
            return (None, None, error)

        response, error = self._request_executor.execute(request, PolicySetControllerV1)
        if error:
            return (None, response, error)

        try:
            result = PolicySetControllerV1(self.form_response_body(response.get_body()))
        except Exception as error:
            return (None, response, error)
        return (result, response, None)

    def list_rules(self, policy_type: str, query_params=None) -> tuple:
        """
        Returns policy rules for a given policy type.

        Args:
            policy_type (str): The policy type. Accepted values are:

                |  ``access`` - returns Access Policy rules
                |  ``timeout`` - returns Timeout Policy rules
                |  ``client_forwarding`` - returns Client Forwarding Policy rules
                |  ``isolation`` - returns Isolation Policy rules
                |  ``inspection`` - returns Inspection Policy rules
                |  ``redirection`` - returns Redirection Policy rules
                |  ``credential`` - returns Credential Policy rules
                |  ``capabilities`` - returns Capabilities Policy rules
                |  ``siem`` - returns SIEM Policy rules

        Keyword Args:
            query_params {dict}: Map of query parameters for the request.

                ``[query_params.page]`` {str}: Specifies the page number.

                ``[query_params.page_size]`` {int}: Specifies the page size.
                    If not provided, the default page size is 20. The max page size is 500.

                ``[query_params.search]`` {str}: The search string used to support search by features and fields for the API.
                ``[query_params.microtenant_id]`` {str}: ID of the microtenant, if applicable.

        Returns:
            list: A list of PolicySetControllerV1 objects.

        Example:
            >>> rules = zpa.policies.list_rules('access')
        """
        # Map the policy type to the ZPA API equivalent
        mapped_policy_type = self.POLICY_MAP.get(policy_type)
        if not mapped_policy_type:
            raise ValueError(f"Incorrect policy type provided: {policy_type}")

        http_method = "get".upper()
        api_url = format_url(
            f"""
            {self._zpa_base_endpoint_v1}
            /policySet/rules/policyType/{mapped_policy_type}
        """
        )

        query_params = query_params or {}
        microtenant_id = query_params.get("microtenant_id", None)
        if microtenant_id:
            query_params["microtenantId"] = microtenant_id

        request, error = self._request_executor.create_request(http_method, api_url, params=query_params)
        if error:
            return (None, None, error)

        response, error = self._request_executor.execute(request, PolicySetControllerV1)
        if error:
            return (None, response, error)

        try:
            result = []
            for item in response.get_results():
                result.append(PolicySetControllerV1(self.form_response_body(item)))
        except Exception as error:
            return (None, response, error)
        return (result, response, None)

    @synchronized(global_rule_lock)
    def add_access_rule(
        self,
        name: str,
        action: str,
        app_connector_group_ids: list = [],
        app_server_group_ids: list = [],
        **kwargs,
    ) -> tuple:
        """
        Add a new Access Policy rule.

        See the `ZPA Access Policy API reference <https://help.zscaler.com/zpa/access-policy-use-cases>`_
        for further detail on optional keyword parameter structures.

        Args:
            name (str):
                The name of the new rule.
            action (str):
                The action for the policy. Accepted values are:

                |  ``allow``
                |  ``deny``
            **kwargs:
                Optional keyword args.

        Keyword Args:
            conditions (list):
                A list of conditional rule tuples. Tuples must follow the convention: `Object Type`, `LHS value`,
                `RHS value`. If you are adding multiple values for the same object type then you will need
                a new entry for each value.
                E.g.

                .. code-block:: python

                    [('app', 'id', '99999'),
                    ('app', 'id', '88888'),
                    ('app_group', 'id', '77777),
                    ('client_type', 'zpn_client_type_exporter', 'zpn_client_type_zapp'),
                    ('trusted_network', 'xxxxxxxx-xxxx-xxxx-xxxx-xxxxxxxxx', True)]
            custom_msg (str):
                A custom message.
            description (str):
                A description for the rule.
            app_connector_group_ids (:obj:`list` of :obj:`str`):
                A list of application connector IDs that will be attached to the access policy rule.
            app_server_group_ids (:obj:`list` of :obj:`str`):
                A list of application server group IDs that will be attached to the access policy rule.

        Returns:
            PolicySetControllerV1: The resource record of the newly created access policy rule.

        """
        # Retrieve policy_set_id explicitly
        policy_type_response, _, err = self.get_policy("access", query_params={"microtenantId": kwargs.get("microtenantId")})
        if err or not policy_type_response:
            return (None, None, f"Error retrieving policy for 'access': {err}")

        # Directly extract the policy_set_id from the response
        policy_set_id = policy_type_response.get("id")
        if not policy_set_id:
            return (None, None, "No policy ID found for 'access' policy type")

        http_method = "post".upper()
        api_url = format_url(
            f"""
            {self._zpa_base_endpoint_v1}
            /policySet/{policy_set_id}/rule
        """
        )

        # Construct the payload with any additional attributes from kwargs
        payload = {
            "name": name,
            "action": action.upper(),
            "appConnectorGroups": [{"id": group_id} for group_id in app_connector_group_ids],
            "appServerGroups": [{"id": group_id} for group_id in app_server_group_ids],
        }

        body = kwargs

        microtenant_id = body.get("microtenant_id", None)
        params = {"microtenantId": microtenant_id} if microtenant_id else {}

        add_id_groups(self.reformat_params, kwargs, payload)

        conditions = kwargs.pop("conditions", [])
        if conditions:
            payload["conditions"] = self._create_conditions_v1(conditions)

        request, error = self._request_executor.create_request(http_method, api_url, body=payload, params=params)
        if error:
            return (None, None, error)

        response, error = self._request_executor.execute(request, PolicySetControllerV1)
        if error:
            return (None, response, error)

        try:
            result = PolicySetControllerV1(self.form_response_body(response.get_body()))
        except Exception as error:
            return (None, response, error)

        return (result, response, None)

    @synchronized(global_rule_lock)
    def update_access_rule(
        self,
        rule_id: str,
        name: str = None,
        action: str = None,
        app_connector_group_ids: list = None,
        app_server_group_ids: list = None,
        **kwargs,
    ) -> tuple:
        """
        Update an existing policy rule.

        Ensure you are using the correct arguments for the policy type that you want to update.

        Args:
            rule_id (str):
                The unique identifier for the rule to be updated.
            **kwargs:
                Optional keyword args.

        Keyword Args:
            action (str):
                The action for the policy. Accepted values are:

                |  ``allow``
                |  ``deny``
            app_connector_group_ids (:obj:`list` of :obj:`str`):
                A list of application connector IDs that will be attached to the access policy rule. Defaults to an empty list.
            app_server_group_ids (:obj:`list` of :obj:`str`):
                A list of server group IDs that will be attached to the access policy rule. Defaults to an empty list.

        Returns:
            PolicySetControllerV1: The updated policy rule record.

        Examples:
            Update the name and description of the Access Policy Rule:

            >>> zpa.policies.update_access_rule(
            ...    rule_id="999999",
            ...    name='Update_Access_Policy_Rule_v1',
            ...    description='Update_Access_Policy_Rule_v1',
            ... )
        """
        # Ensure microtenantId is set properly as a query parameter
        microtenant_id = kwargs.get("microtenantId")
        query_params = {"microtenantId": microtenant_id} if microtenant_id else {}

        # 1. We still need to retrieve the policy set ID
        policy_type_response, _, err = self.get_policy("access", query_params=query_params)
        if err or not policy_type_response:
            return (None, None, f"Error retrieving policy for 'access': {err}")

        policy_set_id = policy_type_response.get("id")
        if not policy_set_id:
            return (None, None, "No policy ID found for 'access' policy type")

        http_method = "put".upper()
        api_url = format_url(f"{self._zpa_base_endpoint_v1}/policySet/{policy_set_id}/rule/{rule_id}")

        payload = {
            "name": name,
            "action": action.upper() if action else None,
            "appConnectorGroups": [{"id": group_id} for group_id in (app_connector_group_ids or [])],
            "appServerGroups": [{"id": group_id} for group_id in (app_server_group_ids or [])],
        }

        # Add remaining attributes from kwargs, transforming them to camel case
        add_id_groups(self.reformat_params, kwargs, payload)
        conditions = kwargs.pop("conditions", [])
        if conditions:
            payload["conditions"] = self._create_conditions_v1(conditions)

        # Filter out None values if you prefer not to send them
        payload = {k: v for k, v in payload.items() if v is not None}

        # 4. Create request
        params = {"microtenantId": microtenant_id} if microtenant_id else {}
        request, error = self._request_executor.create_request(http_method, api_url, body=payload, params=params)
        if error:
            return (None, None, error)

        # 5. Execute request
        response, error = self._request_executor.execute(request, PolicySetControllerV1)
        if error:
            return (None, response, error)

        # If 204 No Content => return an object with only the ID to indicate success
        if response is None:
            return (PolicySetControllerV1({"id": rule_id}), None, None)

        try:
            result = PolicySetControllerV1(self.form_response_body(response.get_body()))
        except Exception as error:
            return (None, None, error)

        return (result, response, None)

    @synchronized(global_rule_lock)
    def add_timeout_rule(self, **kwargs) -> tuple:
        """
        Add a new Timeout Policy rule.

        See the `ZPA Timeout Policy API reference <https://help.zscaler.com/zpa/timeout-policy-use-cases>`_
        for further detail on optional keyword parameter structures.

        Args:
            name (str):
                The name of the new rule.
            **kwargs:
                Optional parameters.

        Keyword Args:
            conditions (list):
                A list of conditional rule tuples. Tuples must follow the convention: `Object Type`, `LHS value`,
                `RHS value`. If you are adding multiple values for the same object type then you will need
                a new entry for each value.
                E.g.

                .. code-block:: python

                    [('app', 'id', '926196382959075416'),
                    ('app', 'id', '926196382959075417'),
                    ('app_group', 'id', '926196382959075332),
                    ('client_type', 'zpn_client_type_exporter', 'zpn_client_type_zapp'),
                    ('trusted_network', 'b15e4cad-fa6e-8182-9fc3-8125ee6a65e1', True)]
            custom_msg (str):
                A custom message.
            description (str):
                A description for the rule.
            re_auth_idle_timeout (int):
                The re-authentication idle timeout value in seconds.
            re_auth_timeout (int):
                The re-authentication timeout value in seconds.
        """
        policy_type_response, _, err = self.get_policy("timeout", query_params={"microtenantId": kwargs.get("microtenantId")})
        if err or not policy_type_response:
            return (None, None, f"Error retrieving policy for 'timeout': {err}")

        policy_set_id = policy_type_response.get("id")
        if not policy_set_id:
            return (None, None, "No policy ID found for 'timeout' policy type")

        http_method = "post".upper()
        api_url = format_url(
            f"""
            {self._zpa_base_endpoint_v1}
            /policySet/{policy_set_id}/rule
        """
        )

        body = kwargs

        microtenant_id = body.get("microtenant_id", None)
        params = {"microtenantId": microtenant_id} if microtenant_id else {}

        conditions = kwargs.pop("conditions", [])
        if conditions:
            body["conditions"] = self._create_conditions_v1(conditions)

        request, error = self._request_executor.create_request(http_method, api_url, body=body, params=params)
        if error:
            return (None, None, error)

        response, error = self._request_executor.execute(request, PolicySetControllerV1)
        if error:
            return (None, response, error)

        try:
            result = PolicySetControllerV1(self.form_response_body(response.get_body()))
        except Exception as error:
            return (None, response, error)
        return (result, response, None)

    @synchronized(global_rule_lock)
    def update_timeout_rule(self, rule_id: str, **kwargs) -> tuple:
        """
        Update an existing policy rule.

        Ensure you are using the correct arguments for the policy type that you want to update.

        Args:
            rule_id (str):
                The unique identifier for the rule to be updated.
            **kwargs:
                Optional keyword args.

        Keyword Args:
            conditions (list):
                A list of conditional rule tuples. Tuples must follow the convention: `Object Type`, `LHS value`,
                `RHS value`. If you are adding multiple values for the same object type then you will need
                a new entry for each value.
                E.g.

                .. code-block:: python

                    [('app', 'id', '926196382959075416'),
                    ('app', 'id', '926196382959075417'),
                    ('app_group', 'id', '926196382959075332),
                    ('client_type', 'zpn_client_type_exporter', 'zpn_client_type_zapp'),
                    ('trusted_network', 'b15e4cad-fa6e-8182-9fc3-8125ee6a65e1', True)]
            custom_msg (str):
                A custom message.
            description (str):
                A description for the rule.
            re_auth_idle_timeout (int):
                The re-authentication idle timeout value in seconds.
            re_auth_timeout (int):
                The re-authentication timeout value in seconds.

        Returns:

        Examples:
            Updates the name only for a Timeout Policy rule:

            >>> zpa.policies.update_timeout_rule('99999', name='new_rule_name')

            Updates the description for a Timeout Policy rule:

            >>> zpa.policies.update_timeout_rule('888888', description='Updated Description')
        """
        policy_type_response, _, err = self.get_policy("timeout", query_params={"microtenantId": kwargs.get("microtenantId")})
        if err or not policy_type_response:
            return (None, None, f"Error retrieving policy for 'timeout': {err}")

        policy_set_id = policy_type_response.get("id")
        if not policy_set_id:
            return (None, None, "No policy ID found for 'timeout' policy type")

        http_method = "put".upper()
        api_url = format_url(
            f"""
            {self._zpa_base_endpoint_v1}
            /policySet/{policy_set_id}/rule/{rule_id}
        """
        )

        body = {}

        body.update(kwargs)

        microtenant_id = body.get("microtenant_id", None)
        params = {"microtenantId": microtenant_id} if microtenant_id else {}

        conditions = kwargs.pop("conditions", [])
        if conditions:
            body["conditions"] = self._create_conditions_v1(conditions)

        request, error = self._request_executor.create_request(http_method, api_url, body, {}, params)
        if error:
            return (None, None, error)

        response, error = self._request_executor.execute(request, PolicySetControllerV1)
        if error:
            return (None, response, error)

        if response is None:
            return (PolicySetControllerV1({"id": rule_id}), None, None)

        try:
            result = PolicySetControllerV1(self.form_response_body(response.get_body()))
        except Exception as error:
            return (None, response, error)
        return (result, response, None)

    @synchronized(global_rule_lock)
    def add_client_forwarding_rule(self, name: str, action: str, **kwargs) -> tuple:
        """
        Add a new Client Forwarding Policy rule.

        See the
        `ZPA Client Forwarding Policy API reference <https://help.zscaler.com/zpa/client-forwarding-policy-use-cases>`_
        for further detail on optional keyword parameter structures.

        Args:
            name (str):
                The name of the new rule.
            action (str):
                The action for the policy. Accepted values are:

                |  ``intercept``
                |  ``intercept_accessible``
                |  ``bypass``
            **kwargs:
                Optional keyword args.

        Keyword Args:
            conditions (list):
                A list of conditional rule tuples. Tuples must follow the convention: `Object Type`, `LHS value`,
                `RHS value`. If you are adding multiple values for the same object type then you will need
                a new entry for each value.
                E.g.

                .. code-block:: python

                    [('app', 'id', '926196382959075416'),
                    ('app', 'id', '926196382959075417'),
                    ('app_group', 'id', '926196382959075332),
                    ('client_type', 'zpn_client_type_exporter', 'zpn_client_type_zapp'),
                    ('trusted_network', 'b15e4cad-fa6e-8182-9fc3-8125ee6a65e1', True)]
            custom_msg (str):
                A custom message.
            description (str):
                A description for the rule.

        Returns:

        Examples:
            Add a new Client Forwarding Policy rule:

            >>> zpa.policies.add_client_forwarding_rule(
            ...    name='Add_Forwarding_Rule_v1',
            ...    description='Update_Forwarding_Rule_v1',
            ...    action='isolate',
            ...    conditions=[
            ...         ("app", ["216199618143361683"]),
            ...         ("app_group", ["216199618143360301"]),
            ...         ("scim_group", "idp_id", "scim_group_id"),
            ...         ("scim_group", "idp_id", "scim_group_id"),
            ...     ],
            ... )

        """
        # Retrieve policy_set_id explicitly
        policy_type_response, _, err = self.get_policy(
            "client_forwarding", query_params={"microtenantId": kwargs.get("microtenantId")}
        )
        if err or not policy_type_response:
            return (None, None, f"Error retrieving policy for 'client_forwarding': {err}")

        # Directly extract the policy_set_id from the response
        policy_set_id = policy_type_response.get("id")
        if not policy_set_id:
            return (None, None, "No policy ID found for 'client_forwarding' policy type")

        http_method = "post".upper()
        api_url = format_url(
            f"""{
            self._zpa_base_endpoint_v1}
            /policySet/{policy_set_id}/rule
        """
        )

        body = kwargs

        microtenant_id = body.get("microtenant_id", None)
        params = {"microtenantId": microtenant_id} if microtenant_id else {}

        payload = {
            "name": name,
            "action": action.upper(),
            "conditions": self._create_conditions_v1(kwargs.pop("conditions", [])),
        }

        request, error = self._request_executor.create_request(http_method, api_url, body=payload, params=params)
        if error:
            return (None, None, error)

        response, error = self._request_executor.execute(request, PolicySetControllerV1)
        if error:
            return (None, response, error)

        try:
            result = PolicySetControllerV1(self.form_response_body(response.get_body()))
        except Exception as error:
            return (None, response, error)
        return (result, response, None)

    @synchronized(global_rule_lock)
    def update_client_forwarding_rule(self, rule_id: str, name: str = None, action: str = None, **kwargs) -> tuple:
        """
        Update an existing Client Forwarding Policy rule.

        Ensure you are using the correct arguments for the policy type that you want to update.

        Args:
            rule_id (str):
                The unique identifier for the rule to be updated.
            **kwargs:
                Optional keyword args.

        Keyword Args:
            action (str):
                The action for the policy. Accepted values are:

                |  ``intercept``
                |  ``intercept_accessible``
                |  ``bypass``
            description (str):
                Additional information about the Client Forwarding Policy rule.
            enabled (bool):
                Whether or not the Client Forwarding Policy rule. is enabled.
            rule_order (str):
                The rule evaluation order number of the rule.
            conditions (list):
                A list of conditional rule tuples. Tuples must follow the convention: `Object Type`, `LHS value`,
                `RHS value`. If you are adding multiple values for the same object type then you will need
                a new entry for each value.
                E.g.

                .. code-block:: python

                    [('app', 'id', 'app_segment_id'),
                    ('app', 'id', 'app_segment_id'),
                    ('app_group', 'id', 'segment_group_id),
                    ("scim_group", "idp_id", "scim_group_id"),
                    ("scim_group", "idp_id", "scim_group_id"),
                    ('client_type', 'zpn_client_type_exporter')]

        Returns:

        Examples:
            Updates the name only for an Client Forwarding Policy rule:

            >>> zpa.policies.update_client_forwarding_rule(
            ...    rule_id='216199618143320419',
            ...    name='Update_Forwarding_Rule_v1',
            ...    description='Update_Forwarding_Rule_v1',
            ...    action='isolate',
            ...    conditions=[
            ...         ("app", ["216199618143361683"]),
            ...         ("app_group", ["216199618143360301"]),
            ...         ("scim_group", "idp_id", "scim_group_id"),
            ...         ("scim_group", "idp_id", "scim_group_id"),
            ...     ],
            ... )
        """
        # Retrieve policy_set_id explicitly
        policy_type_response, _, err = self.get_policy(
            "client_forwarding", query_params={"microtenantId": kwargs.get("microtenantId")}
        )
        if err or not policy_type_response:
            return (None, None, f"Error retrieving policy for 'client_forwarding': {err}")

        # Directly extract the policy_set_id from the response
        policy_set_id = policy_type_response.get("id")
        if not policy_set_id:
            return (None, None, "No policy ID found for 'client_forwarding' policy type")

        http_method = "put".upper()
        api_url = format_url(
            f"""{
            self._zpa_base_endpoint_v1}
            /policySet/{policy_set_id}/rule/{rule_id}
        """
        )

        # Construct the body from kwargs (as a dictionary)
        body = kwargs

        # Check if microtenant_id is set in the body, and use it to set query parameter
        microtenant_id = body.get("microtenant_id", None)
        params = {"microtenantId": microtenant_id} if microtenant_id else {}

        # Construct the payload similar to add_client_forwarding_rule
        payload = {
            "name": name if name else kwargs.get("name"),
            "action": action.upper() if action else kwargs.get("action", "").upper(),
            "conditions": self._create_conditions_v1(kwargs.pop("conditions", [])),
        }

        # Add remaining attributes to the payload, ensuring correct formatting
        # for key, value in kwargs.items():
        #     payload[snake_to_camel(key)] = value

        # Create the request
        request, error = self._request_executor.create_request(http_method, api_url, body=payload, params=params)
        if error:
            return (None, None, error)

        # Execute the request
        response, error = self._request_executor.execute(request, PolicySetControllerV1)
        if error:
            return (None, response, error)

        # Handle cases where no content is returned (204 No Content)
        if response is None:
            return (PolicySetControllerV1({"id": rule_id}), None, None)

        # Parse the response into a PolicySetController instance
        try:
            result = PolicySetControllerV1(self.form_response_body(response.get_body()))
        except Exception as error:
            return (None, response, error)

        return (result, response, None)

    @synchronized(global_rule_lock)
    def add_isolation_rule(self, name: str, action: str, zpn_isolation_profile_id: str = None, **kwargs) -> tuple:
        """
        Add a new Isolation Policy rule.

        See the
        `ZPA Isolation Policy API reference <https://help.zscaler.com/zpa/configuring-isolation-policies-using-api>`_
        for further detail on optional keyword parameter structures.

        Args:
            name (str):
                The name of the new rule.
            action (str):
                The action for the policy. Accepted values are:

                |  ``isolate``
                |  ``bypass_isolate``
            **kwargs:
                Optional keyword args.

        Keyword Args:
            conditions (list):
                A list of conditional rule tuples. Tuples must follow the convention: `Object Type`, `LHS value`,
                `RHS value`. If you are adding multiple values for the same object type then you will need
                a new entry for each value.
                E.g.

                .. code-block:: python

                    [('app', 'id', '926196382959075416'),
                    ('app', 'id', '926196382959075417'),
                    ('app_group', 'id', '926196382959075332),
                    ('client_type', 'zpn_client_type_exporter')]
            zpn_isolation_profile_id (str):
                The isolation profile ID associated with the rule
            description (str):
                A description for the rule.

        Returns:

        """
        # Validation: Check if zpn_isolation_profile_id is required based on the action
        if action == "isolate" and not zpn_isolation_profile_id:
            return (None, None, "Error: zpn_isolation_profile_id is required when action is 'isolate'.")

        # Retrieve policy_set_id explicitly
        policy_type_response, _, err = self.get_policy(
            "isolation", query_params={"microtenantId": kwargs.get("microtenantId")}
        )
        if err or not policy_type_response:
            return (None, None, f"Error retrieving policy for 'isolation': {err}")

        # Directly extract the policy_set_id from the response
        policy_set_id = policy_type_response.get("id")
        if not policy_set_id:
            return (None, None, "No policy ID found for 'isolation' policy type")

        http_method = "post".upper()
        api_url = format_url(
            f"""{
            self._zpa_base_endpoint_v1}
            /policySet/{policy_set_id}/rule
        """
        )

        body = kwargs

        microtenant_id = body.get("microtenant_id", None)
        params = {"microtenantId": microtenant_id} if microtenant_id else {}

        payload = {
            "name": name,
            "action": action.upper(),
            "zpnIsolationProfileId": zpn_isolation_profile_id,
            "conditions": self._create_conditions_v1(kwargs.pop("conditions", [])),
        }

        if action == "isolate":
            payload["zpnIsolationProfileId"] = zpn_isolation_profile_id

        client_type_present = any(
            cond.get("operands", [{}])[0].get("objectType", "") == "CLIENT_TYPE" for cond in payload["conditions"]
        )
        if not client_type_present:
            payload["conditions"].append(
                {"operator": "OR", "operands": [{"objectType": "CLIENT_TYPE", "lhs": "id", "rhs": "zpn_client_type_exporter"}]}
            )

        request, error = self._request_executor.create_request(http_method, api_url, body=payload, params=params)
        if error:
            return (None, None, error)

        response, error = self._request_executor.execute(request, PolicySetControllerV1)
        if error:
            return (None, response, error)

        try:
            result = PolicySetControllerV1(self.form_response_body(response.get_body()))
        except Exception as error:
            return (None, response, error)
        return (result, response, None)

    @synchronized(global_rule_lock)
    def update_isolation_rule(
        self, rule_id: str, name: str = None, action: str = None, zpn_isolation_profile_id: str = None, **kwargs
    ) -> tuple:
        """
        Update an existing client isolation policy rule.

        Ensure you are using the correct arguments for the policy type that you want to update.

        Args:
            rule_id (str):
                The unique identifier for the rule to be updated.
            **kwargs:
                Optional keyword args.

        Keyword Args:
            action (str):
                The action for the policy. Accepted values are:

                |  ``isolate``
                |  ``bypass_isolate``
            description (str):
                Additional information about the client forwarding policy rule.
            enabled (bool):
                Whether or not the client forwarding policy rule is enabled.
            rule_order (str):
                The rule evaluation order number of the rule.
            zpn_isolation_profile_id (str):
                The unique identifier of the inspection profile. This field is applicable only for inspection policies.
            conditions (list):
                A list of conditional rule tuples. Tuples must follow the convention: `Object Type`, `LHS value`,
                `RHS value`. If you are adding multiple values for the same object type then you will need
                a new entry for each value.
                E.g.

                .. code-block:: python

                    [('app', 'id', '926196382959075416'),
                    ('app', 'id', '926196382959075417'),
                    ('app_group', 'id', '926196382959075332),
                    ('client_type', 'zpn_client_type_exporter')]

        Returns:

        Examples:
            Updates the name only for an Isolation Policy rule:

            >>> zpa.policiesv2.update_isolation_rule(
            ...    rule_id='216199618143320419',
            ...    name='Update_Isolation_Rule_v2',
            ...    description='Update_Isolation_Rule_v2',
            ...    action='isolate',
            ...    conditions=[
            ...         ("app", ["216199618143361683"]),
            ...         ("app_group", ["216199618143360301"]),
            ...         ("scim_group", [("216199618143191058", "2079468"), ("216199618143191058", "2079446")]),
            ...     ],
            ... )
        """
        if action == "isolate" and not zpn_isolation_profile_id:
            return (None, None, "Error: zpn_isolation_profile_id is required when action is 'isolate'.")

        # Retrieve the policy_set_id
        policy_type_response, _, err = self.get_policy(
            "isolation", query_params={"microtenantId": kwargs.get("microtenantId")}
        )
        if err or not policy_type_response:
            return (None, None, f"Error retrieving policy for 'isolation': {err}")

        policy_set_id = policy_type_response.get("id")
        if not policy_set_id:
            return (None, None, "No policy ID found for 'isolation' policy type")

        http_method = "put".upper()
        api_url = format_url(
            f"""
            {self._zpa_base_endpoint_v1}
            /policySet/{policy_set_id}/rule/{rule_id}
        """
        )

        payload = {
            "name": name,
            "action": action.upper(),
            "zpnIsolationProfileId": zpn_isolation_profile_id,
            "conditions": self._create_conditions_v1(kwargs.pop("conditions", [])),
        }

        if action == "isolate":
            payload["zpnIsolationProfileId"] = zpn_isolation_profile_id

        client_type_present = any(
            cond.get("operands", [{}])[0].get("objectType", "") == "CLIENT_TYPE" for cond in payload["conditions"]
        )
        if not client_type_present:
            payload["conditions"].append(
                {"operator": "OR", "operands": [{"objectType": "CLIENT_TYPE", "lhs": "id", "rhs": "zpn_client_type_exporter"}]}
            )

        microtenant_id = kwargs.get("microtenant_id")
        params = {"microtenantId": microtenant_id} if microtenant_id else {}

        request, error = self._request_executor.create_request(http_method, api_url, body=payload, params=params)
        if error:
            return (None, None, error)

        response, error = self._request_executor.execute(request, PolicySetControllerV1)
        if error:
            return (None, response, error)

        if response is None:
            return (PolicySetControllerV1({"id": rule_id}), None, None)

        try:
            result = PolicySetControllerV1(self.form_response_body(response.get_body()))
        except Exception as error:
            return (None, response, error)

        return (result, response, None)

    def add_app_protection_rule(self, name: str, action: str, zpn_inspection_profile_id: str = None, **kwargs) -> tuple:
        """
        Add a new App Protection Policy rule.
        """
        if action == "inspect" and not zpn_inspection_profile_id:
            return (None, None, "Error: zpn_inspection_profile_id is required when action is 'inspect'.")

        policy_type_response, _, err = self.get_policy("inspection")
        if err or not policy_type_response:
            return (None, None, f"Error retrieving policy for 'inspection': {err}")

        policy_set_id = policy_type_response.get("id")
        if not policy_set_id:
            return (None, None, "No policy ID found for 'inspection' policy type")

        http_method = "post".upper()
        api_url = format_url(
            f"""{
            self._zpa_base_endpoint_v1}
            /policySet/{policy_set_id}/rule
        """
        )

        payload = {
            "name": name,
            "action": action.upper(),
            "zpnInspectionProfileId": zpn_inspection_profile_id,
            "conditions": self._create_conditions_v1(kwargs.pop("conditions", [])),
        }

        if action == "inspect":
            payload["zpnInspectionProfileId"] = zpn_inspection_profile_id

        request, error = self._request_executor.create_request(http_method, api_url, body=payload)
        if error:
            return (None, None, error)

        response, error = self._request_executor.execute(request, PolicySetControllerV1)
        if error:
            return (None, response, error)

        try:
            result = PolicySetControllerV1(self.form_response_body(response.get_body()))
        except Exception as error:
            return (None, response, error)
        return (result, response, None)

    @synchronized(global_rule_lock)
    def update_app_protection_rule(
        self, rule_id: str, name: str, action: str, zpn_inspection_profile_id: str = None, **kwargs
    ) -> tuple:
        """
        Update an existing app protection policy rule.

        Ensure you are using the correct arguments for the policy type that you want to update.

        Args:
            rule_id (str):
                The unique identifier for the rule to be updated.
            **kwargs:
                Optional keyword args.

        Keyword Args:
            action (str):
                The action for the policy. Accepted values are:

                |  ``isolate``
                |  ``bypass_isolate``
            description (str):
                Additional information about the app protection policy rule.
            enabled (bool):
                Whether or not the app protection policy rule is enabled.
            rule_order (str):
                The rule evaluation order number of the rule.
            zpn_inspection_profile_id (str):
                The unique identifier of the inspection profile. This field is applicable only for inspection policies.
            conditions (list):
                A list of conditional rule tuples. Tuples must follow the convention: `Object Type`, `LHS value`,
                `RHS value`. If you are adding multiple values for the same object type then you will need
                a new entry for each value.
                E.g.

                .. code-block:: python

                    [('app', 'id', '926196382959075416'),
                    ('app', 'id', '926196382959075417'),
                    ('app_group', 'id', '926196382959075332),
                    ('client_type', 'zpn_client_type_exporter')]

        Returns:

        Examples:
            Updates the name only for an Inspection Policy rule:

            >>> zpa.policiesv2.update_app_protection_rule(
            ...    rule_id='216199618143320419',
            ...    name='Update_Inspection_Rule_v2',
            ...    description='Update_Inspection_Rule_v2',
            ...    action='inspect',
            ...    zpn_inspection_profile_id='216199618143363055'
            ...    conditions=[
            ...         ("app", ["216199618143361683"]),
            ...         ("app_group", ["216199618143360301"]),
            ...         ("scim_group", [("216199618143191058", "2079468"), ("216199618143191058", "2079446")]),
            ...     ],
            ... )
        """
        if action == "inspect" and not zpn_inspection_profile_id:
            return (None, None, "Error: zpn_inspection_profile_id is required when action is 'inspect'.")

        policy_type_response, _, err = self.get_policy("inspection")
        if err or not policy_type_response:
            return (None, None, f"Error retrieving policy for 'inspection': {err}")

        policy_set_id = policy_type_response.get("id")
        if not policy_set_id:
            return (None, None, "No policy ID found for 'inspection' policy type")

        http_method = "put".upper()
        api_url = format_url(
            f"""
            {self._zpa_base_endpoint_v1}
            /policySet/{policy_set_id}/rule/{rule_id}
        """
        )

        payload = {
            "name": name,
            "action": action.upper(),
            "conditions": self._create_conditions_v1(kwargs.pop("conditions", [])),
        }

        if action == "inspect":
            payload["zpnInspectionProfileId"] = zpn_inspection_profile_id

        request, error = self._request_executor.create_request(http_method, api_url, body=payload)
        if error:
            return (None, None, error)

        response, error = self._request_executor.execute(request, PolicySetControllerV1)
        if error:
            return (None, response, error)

        if response is None:
            return (PolicySetControllerV1({"id": rule_id}), None, None)

        try:
            result = PolicySetControllerV1(self.form_response_body(response.get_body()))
        except Exception as error:
            return (None, response, error)
        return (result, response, None)

    @synchronized(global_rule_lock)
    def add_access_rule_v2(
        self,
        name: str,
        action: str,
        **kwargs,
    ) -> tuple:
        """
        Add a new Access Policy rule.

        See the `ZPA Access Policy API reference <https://help.zscaler.com/zpa/access-policy-use-cases>`_
        for further detail on optional keyword parameter structures.

        Args:
            name (str):
                The name of the new rule.
            action (str):
                The action for the policy. Accepted values are:

                |  ``allow``
                |  ``deny``
            **kwargs:
                Optional keyword args.

        Keyword Args:
            custom_msg (str):
                A custom message.
            description (str):
                A description for the rule.
            app_connector_group_ids (:obj:`list` of :obj:`str`):
                A list of application connector IDs that will be attached to the access policy rule.
            app_server_group_ids (:obj:`list` of :obj:`str`):
                A list of application server group IDs that will be attached to the access policy rule.

            conditions (list):
                A list of conditional rule tuples. Tuples must follow the convention: `Object Type`, `LHS value`,
                `RHS value`. If you are adding multiple values for the same object type then you will need
                a new entry for each value.
                E.g.

                .. code-block:: python

                    [('app', 'id', '99999'),
                    ('app', 'id', '88888'),
                    ('app_group', 'id', '77777),
                    ('client_type', 'zpn_client_type_exporter', 'zpn_client_type_zapp'),
                    ('trusted_network', 'xxxxxxxx-xxxx-xxxx-xxxx-xxxxxxxxx', True)]

        Returns:
            :obj:`Tuple`: The resource record of the newly created access policy rule.

        """
        policy_type_response, _, err = self.get_policy("access", query_params={"microtenantId": kwargs.get("microtenantId")})
        if err or not policy_type_response:
            return (None, None, f"Error retrieving policy for 'access': {err}")

        policy_set_id = policy_type_response.get("id")
        if not policy_set_id:
            return (None, None, "No policy ID found for 'access' policy type")

        http_method = "post".upper()
        api_url = format_url(
            f"""{
            self._zpa_base_endpoint_v2}
            /policySet/{policy_set_id}/rule
        """
        )

        payload = {
            "name": name,
            "action": action.upper(),
            "conditions": self._create_conditions_v2(kwargs.pop("conditions", [])),
        }

        body = kwargs

        microtenant_id = body.get("microtenant_id", None)
        params = {"microtenantId": microtenant_id} if microtenant_id else {}

        add_id_groups(self.reformat_params, kwargs, payload)

        request, error = self._request_executor.create_request(http_method, api_url, body=payload, params=params)
        if error:
            return (None, None, error)

        response, error = self._request_executor.execute(request, PolicySetControllerV2)
        if error:
            return (None, response, error)

        try:
            result = PolicySetControllerV2(self.form_response_body(response.get_body()))
        except Exception as error:
            return (None, response, error)
        return (result, response, None)

    @synchronized(global_rule_lock)
    def update_access_rule_v2(self, rule_id: str, name: str = None, action: str = None, **kwargs) -> tuple:
        """
        Update an existing policy rule.

        Ensure you are using the correct arguments for the policy type that you want to update.

        Args:
            rule_id (str):
                The unique identifier for the rule to be updated.
            app_connector_group_ids (:obj:`list` of :obj:`str`, optional):
                A list of application connector IDs that will be attached to the access policy rule. Defaults to an empty list.
            app_server_group_ids (:obj:`list` of :obj:`str`, optional):
                A list of server group IDs that will be attached to the access policy rule. Defaults to an empty list.

            **kwargs:
                Optional keyword args.

        Keyword Args:
            action (str):
                The action for the policy. Accepted values are:
                |  ``ALLOW``
                |  ``DENY``
            custom_msg (str):
                A custom message.
            description (str):
                A description for the rule.
            conditions (list):
                A list of conditional rule tuples. Tuples must follow the convention: `Object Type`, `LHS value`,
                `RHS value`. If you are adding multiple values for the same object type then you will need
                a new entry for each value.

        Returns:

        Examples:
            Updates the description for an Access Policy rule:

            >>> zpa.policiesv2.update_access_rule(
            ...    rule_id='216199618143320419',
            ...    description='Updated Description',
            ...    action='ALLOW',
            ...    conditions=[
            ...         ("client_type", ['zpn_client_type_exporter', 'zpn_client_type_zapp']),
            ...     ],
            ... )
        """
        policy_type_response, _, err = self.get_policy("access", query_params={"microtenantId": kwargs.get("microtenantId")})
        if err or not policy_type_response:
            return (None, None, f"Error retrieving policy for 'client_forwarding': {err}")

        policy_set_id = policy_type_response.get("id")
        if not policy_set_id:
            return (None, None, "No policy ID found for 'access' policy type")

        http_method = "put".upper()
        api_url = format_url(
            f"""
            {self._zpa_base_endpoint_v2}
            /policySet/{policy_set_id}/rule/{rule_id}
        """
        )

        body = kwargs

        microtenant_id = body.get("microtenant_id", None)
        params = {"microtenantId": microtenant_id} if microtenant_id else {}

        payload = {
            "name": name if name else kwargs.get("name"),
            "action": action.upper() if action else kwargs.get("action", "").upper(),
            "conditions": self._create_conditions_v2(kwargs.pop("conditions", [])),
        }

        add_id_groups(self.reformat_params, kwargs, payload)

        microtenant_id = body.get("microtenant_id", None)
        params = {"microtenantId": microtenant_id} if microtenant_id else {}

        request, error = self._request_executor.create_request(http_method, api_url, body=payload, params=params)
        if error:
            return (None, None, error)

        response, error = self._request_executor.execute(request, PolicySetControllerV2)
        if error:
            return (None, response, error)

        if response is None:
            return (PolicySetControllerV2({"id": rule_id}), None, None)

        try:
            result = PolicySetControllerV2(self.form_response_body(response.get_body()))
        except Exception as error:
            return (None, response, error)
        return (result, response, None)

    @synchronized(global_rule_lock)
    def add_timeout_rule_v2(self, name: str, **kwargs) -> tuple:
        """
        Update an existing policy rule.

        Ensure you are using the correct arguments for the policy type that you want to update.

        Args:
            rule_id (str):
                The unique identifier for the rule to be updated.
            app_connector_group_ids (:obj:`list` of :obj:`str`, optional):
                A list of application connector IDs that will be attached to the access policy rule. Defaults to an empty list.
            app_server_group_ids (:obj:`list` of :obj:`str`, optional):
                A list of server group IDs that will be attached to the access policy rule. Defaults to an empty list.

            **kwargs:
                Optional keyword args.

        Keyword Args:
            action (str):
                The action for the policy. Accepted values are:
                |  ``ALLOW``
                |  ``DENY``
            custom_msg (str):
                A custom message.
            description (str):
                A description for the rule.
            conditions (list):
                A list of conditional rule tuples. Tuples must follow the convention: `Object Type`, `LHS value`,
                `RHS value`. If you are adding multiple values for the same object type then you will need
                a new entry for each value.

        Returns:

        Examples:
            Updates the description for an Access Policy rule:

            >>> zpa.policiesv2.update_access_rule(
            ...    rule_id='216199618143320419',
            ...    description='Updated Description',
            ...    action='ALLOW',
            ...    conditions=[
            ...         ("client_type", ['zpn_client_type_exporter', 'zpn_client_type_zapp']),
            ...     ],
            ... )
        """
        policy_type_response, _, err = self.get_policy("timeout", query_params={"microtenantId": kwargs.get("microtenantId")})
        if err or not policy_type_response:
            return (None, None, "Error retrieving policy for 'timeout': {err}")

        policy_set_id = policy_type_response.get("id")
        if not policy_set_id:
            return (None, None, "No policy ID found for 'timeout' policy type")

        http_method = "post".upper()
        api_url = format_url(
            f"""
            {self._zpa_base_endpoint_v2}
            /policySet/{policy_set_id}/rule
        """
        )

        body = kwargs

        microtenant_id = body.get("microtenant_id", None)
        params = {"microtenantId": microtenant_id} if microtenant_id else {}

        payload = {
            "name": name,
            "action": "RE_AUTH",
            "conditions": self._create_conditions_v2(kwargs.pop("conditions", [])),
            "reauthTimeout": kwargs.get("reauth_timeout", 172800),
            "reauthIdleTimeout": kwargs.get("reauth_idle_timeout", 600),
        }

        request, error = self._request_executor.create_request(http_method, api_url, body=payload, params=params)
        if error:
            return (None, None, error)

        response, error = self._request_executor.execute(request, PolicySetControllerV2)
        if error:
            return (None, response, error)

        try:
            result = PolicySetControllerV2(self.form_response_body(response.get_body()))
        except Exception as error:
            return (None, response, error)
        return (result, response, None)

    @synchronized(global_rule_lock)
    def update_timeout_rule_v2(self, rule_id: str, name: str = None, **kwargs) -> tuple:
        """
        Update an existing policy rule.

        Ensure you are using the correct arguments for the policy type that you want to update.

        Args:
            rule_id (str):
                The unique identifier for the rule to be updated.
            **kwargs:
                Optional keyword args.

        Keyword Args:
            conditions (list):
                A list of conditional rule tuples. Tuples must follow the convention: `Object Type`, `LHS value`,
                `RHS value`. If you are adding multiple values for the same object type then you will need
                a new entry for each value.
                E.g.

                .. code-block:: python

                    [('app', 'id', '926196382959075416'),
                    ('app', 'id', '926196382959075417'),
                    ('app_group', 'id', '926196382959075332),
                    ('client_type', 'zpn_client_type_exporter', 'zpn_client_type_zapp'),
                    ('trusted_network', 'b15e4cad-fa6e-8182-9fc3-8125ee6a65e1', True)]
            custom_msg (str):
                A custom message.
            description (str):
                A description for the rule.
            re_auth_idle_timeout (int):
                The re-authentication idle timeout value in seconds.
            re_auth_timeout (int):
                The re-authentication timeout value in seconds.

        Returns:

        Examples:
            Updates the name only for a Timeout Policy rule:

            >>> zpa.policies.update_timeout_rule('99999', name='new_rule_name')

            Updates the description for a Timeout Policy rule:

            >>> zpa.policies.update_timeout_rule('888888', description='Updated Description')
        """
        policy_type_response, _, err = self.get_policy("timeout", query_params={"microtenantId": kwargs.get("microtenantId")})
        if err or not policy_type_response:
            return (None, None, "Error retrieving policy for 'timeout': {err}")

        policy_set_id = policy_type_response.get("id")
        if not policy_set_id:
            return (None, None, "No policy ID found for 'timeout' policy type")

        http_method = "put".upper()
        api_url = format_url(
            f"""
            {self._zpa_base_endpoint_v2}
            /policySet/{policy_set_id}/rule/{rule_id}
        """
        )

        body = kwargs

        microtenant_id = body.get("microtenant_id", None)
        params = {"microtenantId": microtenant_id} if microtenant_id else {}

        payload = {
            "name": name,
            "action": "RE_AUTH",
            "conditions": self._create_conditions_v2(kwargs.pop("conditions", [])),
            "reauthTimeout": kwargs.get("reauth_timeout", 172800),
            "reauthIdleTimeout": kwargs.get("reauth_idle_timeout", 600),
        }

        request, error = self._request_executor.create_request(http_method, api_url, body=payload, params=params)
        if error:
            return (None, None, error)

        response, error = self._request_executor.execute(request, PolicySetControllerV2)
        if error:
            return (None, response, error)

        if response is None:
            return (PolicySetControllerV2({"id": rule_id}), None, None)

        try:
            result = PolicySetControllerV2(self.form_response_body(response.get_body()))
        except Exception as error:
            return (None, response, error)
        return (result, response, None)

    @synchronized(global_rule_lock)
    def add_client_forwarding_rule_v2(self, name: str, action: str, **kwargs) -> tuple:
        """
        Add a new Client Forwarding Policy rule.

        See the
        `ZPA Client Forwarding Policy API reference <https://help.zscaler.com/zpa/client-forwarding-policy-use-cases>`_
        for further detail on optional keyword parameter structures.

        Args:
            name (str):
                The name of the new rule.
            action (str):
                The action for the policy. Accepted values are:

                |  ``bypass``
                |  ``intercept``
                |  ``intercept_accessible``
            **kwargs:
                Optional keyword args.

        Keyword Args:
            conditions (list):
                A list of conditional rule tuples. Tuples must follow the convention: `Object Type`, `LHS value`,
                `RHS value`. If you are adding multiple values for the same object type then you will need
                a new entry for each value.
                E.g.

                .. code-block:: python

                    [('app', 'id', '926196382959075416'),
                    ('app', 'id', '926196382959075417'),
                    ('app_group', 'id', '926196382959075332),
                    ('client_type', 'zpn_client_type_exporter', 'zpn_client_type_zapp'),
                    ('trusted_network', 'b15e4cad-fa6e-8182-9fc3-8125ee6a65e1', True)]
            custom_msg (str):
                A custom message.
            description (str):
                A description for the rule.
        """
        policy_type_response, _, err = self.get_policy(
            "client_forwarding", query_params={"microtenantId": kwargs.get("microtenantId")}
        )
        if err or not policy_type_response:
            return (None, None, "Error retrieving policy for 'client_forwarding': {err}")

        policy_set_id = policy_type_response.get("id")
        if not policy_set_id:
            return (None, None, "No policy ID found for 'client_forwarding' policy type")

        http_method = "post".upper()
        api_url = format_url(
            f"""{
            self._zpa_base_endpoint_v2}
            /policySet/{policy_set_id}/rule
        """
        )

        body = kwargs

        microtenant_id = body.get("microtenant_id", None)
        params = {"microtenantId": microtenant_id} if microtenant_id else {}

        payload = {
            "name": name,
            "action": action.upper(),
            "conditions": self._create_conditions_v2(kwargs.pop("conditions", [])),
        }

        request, error = self._request_executor.create_request(http_method, api_url, body=payload, params=params)
        if error:
            return (None, None, error)

        response, error = self._request_executor.execute(request, PolicySetControllerV2)
        if error:
            return (None, response, error)

        try:
            result = PolicySetControllerV2(self.form_response_body(response.get_body()))
        except Exception as error:
            return (None, response, error)
        return (result, response, None)

    @synchronized(global_rule_lock)
    def update_client_forwarding_rule_v2(self, rule_id: str, name: str = None, action: str = None, **kwargs) -> tuple:
        """
        Update an existing client forwarding policy rule.

        Ensure you are using the correct arguments for the policy type that you want to update.

        Args:

            rule_id (str):
                The unique identifier for the rule to be updated.
            **kwargs:
                Optional keyword args.

        Keyword Args:
            action (str):
                The action for the policy. Accepted values are:

                |  ``bypass``
                |  ``intercept``
                |  ``intercept_accessible``
            description (str):
                Additional information about the client forwarding policy rule.
            enabled (bool):
                Whether or not the client forwarding policy rule is enabled.
            rule_order (str):
                The rule evaluation order number of the rule.

            conditions (list):
                A list of conditional rule tuples. Tuples must follow the convention: `Object Type`, `LHS value`,
                `RHS value`. If you are adding multiple values for the same object type then you will need
                a new entry for each value.
                E.g.

                .. code-block:: python

                    ("client_type",
                        ['zpn_client_type_edge_connector',
                        'zpn_client_type_branch_connector',
                        'zpn_client_type_machine_tunnel',
                        'zpn_client_type_zapp', 'zpn_client_type_zapp_partner'
                    ]),

        Examples:
            Updates the name only for an Access Policy rule:

            >>> zpa.policiesv2.update_client_forwarding_rule(
            ...    rule_id='216199618143320419',
            ...    name='Update_Redirection_Rule_v2',
            ...    description='Update_Redirection_Rule_v2',
            ...    action='redirect_default',
            ...    conditions=[
            ...         ("client_type",
            ...         ['zpn_client_type_edge_connector',
            ...          'zpn_client_type_branch_connector',
            ...          'zpn_client_type_machine_tunnel',
            ...          'zpn_client_type_zapp',
            ...          'zpn_client_type_zapp_partner']),
            ...     ],
            ... )
        """
        policy_type_response, _, err = self.get_policy(
            "client_forwarding", query_params={"microtenantId": kwargs.get("microtenantId")}
        )
        if err or not policy_type_response:
            return (None, None, "Error retrieving policy for 'client_forwarding': {err}")

        policy_set_id = policy_type_response.get("id")
        if not policy_set_id:
            return (None, None, "No policy ID found for 'client_forwarding' policy type")

        http_method = "put".upper()
        api_url = format_url(
            f"""
            {self._zpa_base_endpoint_v2}
            /policySet/{policy_set_id}/rule/{rule_id}
        """
        )

        body = kwargs

        microtenant_id = body.get("microtenant_id", None)
        params = {"microtenantId": microtenant_id} if microtenant_id else {}

        payload = {
            "name": name if name else kwargs.get("name"),
            "action": action.upper() if action else kwargs.get("action", "").upper(),
            "conditions": self._create_conditions_v2(kwargs.pop("conditions", [])),
        }

        microtenant_id = body.get("microtenant_id", None)
        params = {"microtenantId": microtenant_id} if microtenant_id else {}

        request, error = self._request_executor.create_request(http_method, api_url, body=payload, params=params)
        if error:
            return (None, None, error)

        response, error = self._request_executor.execute(request, PolicySetControllerV2)
        if error:
            return (None, response, error)

        if response is None:
            return (PolicySetControllerV2({"id": rule_id}), None, None)

        try:
            result = PolicySetControllerV2(self.form_response_body(response.get_body()))
        except Exception as error:
            return (None, response, error)
        return (result, response, None)

    @synchronized(global_rule_lock)
    def add_isolation_rule_v2(self, name: str, action: str, zpn_isolation_profile_id: str = None, **kwargs) -> tuple:
        """
        Add a new Isolation Policy rule.

        See the
        `ZPA Isolation Policy API reference <https://help.zscaler.com/zpa/configuring-isolation-policies-using-api>`_
        for further detail on optional keyword parameter structures.

        Args:
            name (str):
                The name of the new rule.
            action (str):
                The action for the policy. Accepted values are:

                |  ``isolate``
                |  ``bypass_isolate``
            **kwargs:
                Optional keyword args.

        Keyword Args:
            conditions (list):
                A list of conditional rule tuples. Tuples must follow the convention: `Object Type`, `LHS value`,
                `RHS value`. If you are adding multiple values for the same object type then you will need
                a new entry for each value.
                E.g.

                .. code-block:: python

                    [('app', 'id', '926196382959075416'),
                    ('app', 'id', '926196382959075417'),
                    ('app_group', 'id', '926196382959075332),
                    ('client_type', 'zpn_client_type_exporter')]
            zpn_isolation_profile_id (str):
                The isolation profile ID associated with the rule
            description (str):
                A description for the rule.
        """
        if action == "isolate" and not zpn_isolation_profile_id:
            return (None, None, "Error: zpn_isolation_profile_id is required when action is 'isolate'.")

        policy_type_response, _, err = self.get_policy(
            "isolation", query_params={"microtenantId": kwargs.get("microtenantId")}
        )
        if err or not policy_type_response:
            return (None, None, "Error retrieving policy for 'isolation': {err}")

        policy_set_id = policy_type_response.get("id")
        if not policy_set_id:
            return (None, None, "No policy ID found for 'isolation' policy type")

        http_method = "post".upper()
        api_url = format_url(
            f"""{
            self._zpa_base_endpoint_v2}
            /policySet/{policy_set_id}/rule
        """
        )

        body = kwargs

        microtenant_id = body.get("microtenant_id", None)
        params = {"microtenantId": microtenant_id} if microtenant_id else {}

        payload = {
            "name": name,
            "action": action.upper(),
            "zpnIsolationProfileId": zpn_isolation_profile_id,
            "conditions": self._create_conditions_v2(kwargs.pop("conditions", [])),
        }

        if action == "isolate":
            payload["zpnIsolationProfileId"] = zpn_isolation_profile_id

        payload["conditions"].append({"operands": [{"objectType": "CLIENT_TYPE", "values": ["zpn_client_type_exporter"]}]})

        request, error = self._request_executor.create_request(http_method, api_url, body=payload, params=params)
        if error:
            return (None, None, error)

        response, error = self._request_executor.execute(request, PolicySetControllerV2)
        if error:
            return (None, response, error)

        try:
            result = PolicySetControllerV2(self.form_response_body(response.get_body()))
        except Exception as error:
            return (None, response, error)
        return (result, response, None)

    @synchronized(global_rule_lock)
    def update_isolation_rule_v2(
        self, rule_id: str, name: str = None, action: str = None, zpn_isolation_profile_id: str = None, **kwargs
    ) -> tuple:
        """
        Update an existing client isolation policy rule.

        Ensure you are using the correct arguments for the policy type that you want to update.

        Args:
            rule_id (str):
                The unique identifier for the rule to be updated.
            **kwargs:
                Optional keyword args.

        Keyword Args:
            action (str):
                The action for the policy. Accepted values are:

                |  ``isolate``
                |  ``bypass_isolate``
            description (str):
                Additional information about the client forwarding policy rule.
            enabled (bool):
                Whether or not the client forwarding policy rule is enabled.
            rule_order (str):
                The rule evaluation order number of the rule.
            zpn_isolation_profile_id (str):
                The unique identifier of the inspection profile. This field is applicable only for inspection policies.
            conditions (list):
                A list of conditional rule tuples. Tuples must follow the convention: `Object Type`, `LHS value`,
                `RHS value`. If you are adding multiple values for the same object type then you will need
                a new entry for each value.
                E.g.

                .. code-block:: python

                    [('app', 'id', '926196382959075416'),
                    ('app', 'id', '926196382959075417'),
                    ('app_group', 'id', '926196382959075332),
                    ('client_type', 'zpn_client_type_exporter')]

        Examples:
            Updates the name only for an Isolation Policy rule:

            >>> zpa.policiesv2.update_isolation_rule_v1(
            ...    rule_id='216199618143320419',
            ...    name='Update_Isolation_Rule_v2',
            ...    description='Update_Isolation_Rule_v2',
            ...    action='isolate',
            ...    conditions=[
            ...         ("app", ["216199618143361683"]),
            ...         ("app_group", ["216199618143360301"]),
            ...         ("scim_group", [("216199618143191058", "2079468"), ("216199618143191058", "2079446")]),
            ...     ],
            ... )
        """
        if action == "isolate" and not zpn_isolation_profile_id:
            return (None, None, "Error: zpn_isolation_profile_id is required when action is 'isolate'.")

        policy_type_response, _, err = self.get_policy(
            "isolation", query_params={"microtenantId": kwargs.get("microtenantId")}
        )
        if err or not policy_type_response:
            return (None, None, "Error retrieving policy for 'isolation': {err}")

        policy_set_id = policy_type_response.get("id")
        if not policy_set_id:
            return (None, None, "No policy ID found for 'isolation' policy type")

        http_method = "put".upper()
        api_url = format_url(
            f"""
            {self._zpa_base_endpoint_v2}
            /policySet/{policy_set_id}/rule/{rule_id}
        """
        )

        payload = {
            "name": name,
            "action": action.upper(),
            "zpnIsolationProfileId": zpn_isolation_profile_id,
            "conditions": self._create_conditions_v2(kwargs.pop("conditions", [])),
        }

        if action == "isolate":
            payload["zpnIsolationProfileId"] = zpn_isolation_profile_id

        if "conditions" not in payload:
            payload["conditions"] = []
        payload["conditions"].append({"operands": [{"objectType": "CLIENT_TYPE", "values": ["zpn_client_type_exporter"]}]})

        microtenant_id = kwargs.get("microtenant_id")
        params = {"microtenantId": microtenant_id} if microtenant_id else {}

        request, error = self._request_executor.create_request(http_method, api_url, body=payload, params=params)
        if error:
            return (None, None, error)

        response, error = self._request_executor.execute(request, PolicySetControllerV2)
        if error:
            return (None, response, error)

        if response is None:
            return (PolicySetControllerV2({"id": rule_id}), None, None)

        try:
            result = PolicySetControllerV2(self.form_response_body(response.get_body()))
        except Exception as error:
            return (None, response, error)

        return (result, response, None)

    @synchronized(global_rule_lock)
    def add_app_protection_rule_v2(self, name: str, action: str, zpn_inspection_profile_id: str = None, **kwargs) -> tuple:
        """
        Update an existing app protection policy rule.

        Ensure you are using the correct arguments for the policy type that you want to update.

        Args:
            rule_id (str):
                The unique identifier for the rule to be updated.
            **kwargs:
                Optional keyword args.

        Keyword Args:
            action (str):
                The action for the policy. Accepted values are:

                |  ``isolate``
                |  ``bypass_isolate``
            description (str):
                Additional information about the app protection policy rule.
            enabled (bool):
                Whether or not the app protection policy rule is enabled.
            rule_order (str):
                The rule evaluation order number of the rule.
            zpn_inspection_profile_id (str):
                The unique identifier of the inspection profile. This field is applicable only for inspection policies.
            conditions (list):
                A list of conditional rule tuples. Tuples must follow the convention: `Object Type`, `LHS value`,
                `RHS value`. If you are adding multiple values for the same object type then you will need
                a new entry for each value.
                E.g.

                .. code-block:: python

                    [('app', 'id', '926196382959075416'),
                    ('app', 'id', '926196382959075417'),
                    ('app_group', 'id', '926196382959075332),
                    ('client_type', 'zpn_client_type_exporter')]

        Examples:
            Updates the name only for an Inspection Policy rule:

            >>> zpa.policiesv2.update_app_protection_rule(
            ...    rule_id='216199618143320419',
            ...    name='Update_Inspection_Rule_v2',
            ...    description='Update_Inspection_Rule_v2',
            ...    action='inspect',
            ...    zpn_inspection_profile_id='216199618143363055'
            ...    conditions=[
            ...         ("app", ["216199618143361683"]),
            ...         ("app_group", ["216199618143360301"]),
            ...         ("scim_group", [("216199618143191058", "2079468"), ("216199618143191058", "2079446")]),
            ...     ],
            ... )
        """
        if action == "inspect" and not zpn_inspection_profile_id:
            return (None, None, "Error: zpn_inspection_profile_id is required when action is 'inspect'.")

        policy_type_response, _, err = self.get_policy(
            "inspection", query_params={"microtenantId": kwargs.get("microtenantId")}
        )
        if err or not policy_type_response:
            return (None, None, "Error retrieving policy for 'inspection': {err}")

        policy_set_id = policy_type_response.get("id")
        if not policy_set_id:
            return (None, None, "No policy ID found for 'inspection' policy type")

        http_method = "post".upper()
        api_url = format_url(
            f"""{
            self._zpa_base_endpoint_v2}
            /policySet/{policy_set_id}/rule
        """
        )

        payload = {
            "name": name,
            "action": action.upper(),
            "zpnInspectionProfileId": zpn_inspection_profile_id,
            "conditions": self._create_conditions_v2(kwargs.pop("conditions", [])),
        }

        if action == "inspect":
            payload["zpnInspectionProfileId"] = zpn_inspection_profile_id

        request, error = self._request_executor.create_request(http_method, api_url, body=payload)
        if error:
            return (None, None, error)

        response, error = self._request_executor.execute(request, PolicySetControllerV2)
        if error:
            return (None, response, error)

        try:
            result = PolicySetControllerV2(self.form_response_body(response.get_body()))
        except Exception as error:
            return (None, response, error)
        return (result, response, None)

    @synchronized(global_rule_lock)
    def update_app_protection_rule_v2(
        self, rule_id: str, name: str, action: str, zpn_inspection_profile_id: str = None, **kwargs
    ) -> tuple:
        """
        Add a new App Protection Policy rule.

        See the
        `ZPA App Protection Policies API reference <https://help.zscaler.com/zpa/configuring-privileged-policies-using-api>`_
        for further detail on optional keyword parameter structures.

        Args:
            name (str):
                The name of the new rule.
            rule_id (str):
                The ID of the app protection rule for the rule.
            **kwargs:
                Optional keyword args.

        Keyword Args:
            action (str):
                The action for the rule. Accepted value is: ``inject_credentials``
            description (str):
                Additional information about the credential rule.
            enabled (bool):
                Whether or not the credential rule is enabled.
            rule_order (str):
                The rule evaluation order number of the rule.
            conditions (list):
                A list of conditional rule tuples. Tuples must follow the convention: `Object Type`, `LHS value`, `RHS value`.
                If you are adding multiple values for the same object type then you will need a new entry for each value.

                * `conditions`: This is for providing the set of conditions for the policy
                    * `object_type`: This is for specifying the policy criteria.
                        The following values are supported: "app", "app_group", "saml", "scim", "scim_group"
                        * `saml`: The unique Identity Provider ID and SAML attribute ID
                        * `scim`: The unique Identity Provider ID and SCIM attribute ID
                        * `scim_group`: The unique Identity Provider ID and SCIM_GROUP ID

                .. code-block:: python

                    zpa.policiesv2.add_privileged_credential_rule(
                        name='new_pra_credential_rule',
                        description='new_pra_credential_rule',
                        credential_id='credential_id',
                        conditions=[
                            ("scim_group", [("idp_id", "scim_group_id"), ("idp_id", "scim_group_id")])
                            ("console", ["console_id"]),
                        ],
                    )
        """
        if action == "inspect" and not zpn_inspection_profile_id:
            return (None, None, "Error: zpn_inspection_profile_id is required when action is 'inspect'.")

        policy_type_response, _, err = self.get_policy(
            "inspection", query_params={"microtenantId": kwargs.get("microtenantId")}
        )
        if err or not policy_type_response:
            return (None, None, "Error retrieving policy for 'inspection': {err}")

        policy_set_id = policy_type_response.get("id")
        if not policy_set_id:
            return (None, None, "No policy ID found for 'inspection' policy type")

        http_method = "put".upper()
        api_url = format_url(
            f"""
            {self._zpa_base_endpoint_v2}
            /policySet/{policy_set_id}/rule/{rule_id}
        """
        )

        payload = {
            "name": name,
            "action": action.upper(),
            "conditions": self._create_conditions_v2(kwargs.pop("conditions", [])),
        }

        if action == "inspect":
            payload["zpnInspectionProfileId"] = zpn_inspection_profile_id

        if "conditions" in payload and "conditions" not in kwargs:
            del payload["conditions"]

        for key, value in kwargs.items():
            if key == "conditions":
                payload["conditions"] = self._create_conditions_v2(value)

        request, error = self._request_executor.create_request(http_method, api_url, body=payload)
        if error:
            return (None, None, error)

        response, error = self._request_executor.execute(request, PolicySetControllerV2)
        if error:
            return (None, response, error)

        if response is None:
            return (PolicySetControllerV2({"id": rule_id}), None, None)

        try:
            result = PolicySetControllerV2(self.form_response_body(response.get_body()))
        except Exception as error:
            return (None, response, error)
        return (result, response, None)

    @synchronized(global_rule_lock)
    def add_privileged_credential_rule_v2(self, name: str, credential_id: str, credential_pool_id: str = None,
                                          cred_pool_name: str = None, **kwargs) -> tuple:
        """
        Add a new Privileged Remote Access Credential Policy rule.
        """
        policy_type_response, _, err = self.get_policy(
            "credential", query_params={"microtenantId": kwargs.get("microtenantId")}
        )
        if err or not policy_type_response:
            return (None, None, "Error retrieving policy for 'credential': {err}")

        policy_set_id = policy_type_response.get("id")
        if not policy_set_id:
            return (None, None, "No policy ID found for 'credential' policy type")

        http_method = "post".upper()
        api_url = format_url(
            f"""{
            self._zpa_base_endpoint_v2}
            /policySet/{policy_set_id}/rule
        """
        )

        body = kwargs

        microtenant_id = body.get("microtenant_id", None)
        params = {"microtenantId": microtenant_id} if microtenant_id else {}

<<<<<<< HEAD
        if credential_pool_id is None:
            payload = {
                "name": name,
                "action": "INJECT_CREDENTIALS",
                "credential": {"id": credential_id},
                "conditions": self._create_conditions_v2(kwargs.pop("conditions", [])),
            }
        elif credential_pool_id is not None and cred_pool_name is not None:
            payload = {
                "name": name,
                "action": "INJECT_CREDENTIALS",
                "credentialPool": {"id": credential_pool_id, "name": cred_pool_name},
                "conditions": self._create_conditions_v2(kwargs.pop("conditions", [])),
            }

=======
        payload = {
            "name": name,
            "action": "INJECT_CREDENTIALS",
            "conditions": self._create_conditions_v2(kwargs.pop("conditions", [])),
        }
>>>>>>> 7ae8da9a

        if credential_id:
            payload["credential"] = {"id": credential_id}
        elif "credential_pool_id" in kwargs and kwargs["credential_pool_id"]:
            payload["credentialPool"] = {"id": kwargs["credential_pool_id"]}
        else:
            return (None, None, "Either credential_id or credential_pool_id must be provided.")

        request, error = self._request_executor.create_request(http_method, api_url, body=payload, params=params)
        if error:
            return (None, None, error)

        response, error = self._request_executor.execute(request, PolicySetControllerV2)
        if error:
            return (None, response, error)

        try:
            result = PolicySetControllerV2(self.form_response_body(response.get_body()))
        except Exception as error:
            return (None, response, error)
        return (result, response, None)

    @synchronized(global_rule_lock)
<<<<<<< HEAD
    def update_privileged_credential_rule_v2(self, rule_id: str, credential_id: str, credential_pool_id: str = None,
                                             cred_pool_name: str = None, name: str = None, **kwargs) -> tuple:
=======
    def update_privileged_credential_rule_v2(
        self, rule_id: str,
        credential_id: str,
        name: str = None,
        **kwargs
    ) -> tuple:
>>>>>>> 7ae8da9a
        """
        Update an existing privileged credential policy rule.

        Args:
            rule_id (str):
                The unique identifier for the rule to be updated.
            **kwargs: Optional keyword args.

        Keyword Args:
            action (str):
                The action for the rule. Accepted value is: ``inject_credentials``
            description (str):
                Additional information about the credential rule.
            enabled (bool):
                Whether or not the credential rule is enabled.
            rule_order (str):
                The rule evaluation order number of the rule.
            credential_id (str):
                The ID of the privileged credential for the rule.
            conditions (list):
                A list of conditional rule tuples. Tuples must follow the convention: `Object Type`, `LHS value`,
                `RHS value`. If you are adding multiple values for the same object type then you will need
                a new entry for each value.

                Examples:

                .. code-block:: python

                    [('saml', 'id', '926196382959075416'),
                    ('scim', 'id', '926196382959075417'),
                    ('scim_group', 'id', '926196382959075332),
                    'credential_id', '926196382959075332, 'zpn_client_type_zapp'),

        Examples:
            Updates the name only for an Credential Policy rule:

            >>> zpa.policiesv2.update_privileged_credential_rule(
            ...   rule_id='888888',
            ...   name='credential_rule_new_name')
        """
        policy_type_response, _, err = self.get_policy(
            "credential", query_params={"microtenantId": kwargs.get("microtenantId")}
        )
        if err or not policy_type_response:
            return (None, None, "Error retrieving policy for 'credential': {err}")

        policy_set_id = policy_type_response.get("id")
        if not policy_set_id:
            return (None, None, "No policy ID found for 'credential' policy type")

        http_method = "put".upper()
        api_url = format_url(
            f"""
            {self._zpa_base_endpoint_v2}
            /policySet/{policy_set_id}/rule/{rule_id}
        """
        )

        body = kwargs

        microtenant_id = body.get("microtenant_id", None)
        params = {"microtenantId": microtenant_id} if microtenant_id else {}

<<<<<<< HEAD
        if credential_pool_id is None:
            payload = {
                "name": name,
                "action": "INJECT_CREDENTIALS",
                "credential": {"id": credential_id},
                "conditions": self._create_conditions_v2(kwargs.pop("conditions", [])),
            }
        elif credential_pool_id is not None and cred_pool_name is not None:
            payload = {
                "name": name,
                "action": "INJECT_CREDENTIALS",
                "credentialPool": {"id": credential_pool_id, "name": cred_pool_name},
                "conditions": self._create_conditions_v2(kwargs.pop("conditions", [])),
            }

=======
        payload = {
            "name": name,
            "action": "INJECT_CREDENTIALS",
            "conditions": self._create_conditions_v2(kwargs.pop("conditions", [])),
        }
>>>>>>> 7ae8da9a

        if credential_id:
            payload["credential"] = {"id": credential_id}
        elif "credential_pool_id" in kwargs and kwargs["credential_pool_id"]:
            payload["credentialPool"] = {"id": kwargs["credential_pool_id"]}
        else:
            return (None, None, "Either credential_id or credential_pool_id must be provided.")

        request, error = self._request_executor.create_request(http_method, api_url, body=payload, params=params)
        if error:
            return (None, None, error)

        response, error = self._request_executor.execute(request, PolicySetControllerV2)
        if error:
            return (None, response, error)

        if response is None:
            return (PolicySetControllerV2({"id": rule_id}), None, None)

        try:
            result = PolicySetControllerV2(self.form_response_body(response.get_body()))
        except Exception as error:
            return (None, response, error)
        return (result, response, None)

    @synchronized(global_rule_lock)
    def add_capabilities_rule_v2(self, name: str, **kwargs) -> tuple:
        """
        Add a new Capability Access rule.

        See the
        `ZPA Capabilities Policies API reference:
        <https://help.zscaler.com/zpa/configuring-privileged-policies-using-api#postV2cap>`_
        for further detail on optional keyword parameter structures.

        Args:
            name (str):
                The name of the new capability rule.
            action (str):
                The action for the policy. Accepted value is: ``CHECK_CAPABILITIES``

            **kwargs:
                Optional keyword args.

        Keyword Args:
            rule_order (str):
                The new order for the rule.
            conditions (list):
                A list of conditional rule tuples. Tuples must follow the convention: `Object Type`, `LHS value`, `RHS value`.
                If you are adding multiple values for the same object type then you will need a new entry for each value.

                - `conditions`: This is for providing the set of conditions for the policy
                    - `object_type`: This is for specifying the policy criteria.
                        The following values are supported: "app", "app_group", "saml", "scim", "scim_group"
                        - `app`: The unique Application Segment ID
                        - `app_group`: The unique Segment Group ID
                        - `saml`: The unique Identity Provider ID and SAML attribute ID
                        - `scim`: The unique Identity Provider ID and SCIM attribute ID
                        - `scim_group`: The unique Identity Provider ID and SCIM_GROUP ID

            privileged_capabilities (dict): A dictionary specifying the privileged capabilities with boolean values.
                The supported capabilities are:

                - clipboard_copy (bool): Indicates the PRA Clipboard Copy function.
                - clipboard_paste (bool): Indicates the PRA Clipboard Paste function.
                - file_upload (bool): Indicates the PRA File Transfer capabilities that enables the File Upload function.
                - file_download (bool): Indicates the PRA File Transfer capabilities that enables the File Download function.
                - inspect_file_upload (bool): Inspects the file via ZIA sandbox and uploads the file after inspection.
                - inspect_file_download (bool): Inspects the file via ZIA sandbox and downloads the file after the inspection.
                - monitor_session (bool): Indicates the PRA Monitoring Capabilities to enable the PRA Session Monitoring.
                - record_session (bool): Indicates PRA Session Recording capabilities to enable PRA Session Recording.
                - share_session (bool): Indicates PRA Session Control/Monitoring capabilities to enable PRA Session Monitoring.

        Returns:
            :obj:`Tuple`: The resource record of the newly created Capabilities rule.

        Example:
            Add a new capability rule with various capabilities and conditions:

            .. code-block:: python

                zpa.policiesv2.add_capabilities_rule(
                    name='New_Capability_Rule',
                    description='New_Capability_Rule',
                    conditions=[
                        ("app", ["app_segment_id"]),
                        ("app_group", ["segment_group_id"]),
                        ("scim_group", [("idp_id", "scim_group_id"), ("idp_id", "scim_group_id")])
                    ],
                    privileged_capabilities={
                        "clipboard_copy": True,
                        "clipboard_paste": True,
                        "file_download": True,
                        "file_upload": True,  # This will add "FILE_UPLOAD" to the capabilities list
                        "record_session": True,
                        # To handle the edge case, set file_upload to None to disable it
                        "file_upload": None
                    }
                )
        """
        policy_type_response, _, err = self.get_policy(
            "capabilities", query_params={"microtenantId": kwargs.get("microtenantId")}
        )
        if err or not policy_type_response:
            return (None, None, "Error retrieving policy for 'capabilities': {err}")

        policy_set_id = policy_type_response.get("id")
        if not policy_set_id:
            return (None, None, "No policy ID found for 'capabilities' policy type")

        http_method = "post".upper()
        api_url = format_url(
            f"""
            {self._zpa_base_endpoint_v2}
            /policySet/{policy_set_id}/rule
        """
        )

        body = kwargs

        microtenant_id = body.get("microtenant_id", None)
        params = {"microtenantId": microtenant_id} if microtenant_id else {}

        payload = {
            "name": name,
            "action": "CHECK_CAPABILITIES",
            "conditions": self._create_conditions_v2(kwargs.pop("conditions", [])),
        }

        if "privileged_capabilities" in kwargs:
            capabilities = []
            priv_caps_map = kwargs.pop("privileged_capabilities")

            if priv_caps_map.get("clipboard_copy", False):
                capabilities.append("CLIPBOARD_COPY")
            if priv_caps_map.get("clipboard_paste", False):
                capabilities.append("CLIPBOARD_PASTE")
            if priv_caps_map.get("file_download", False):
                capabilities.append("FILE_DOWNLOAD")

            if priv_caps_map.get("file_upload") is True:
                capabilities.append("FILE_UPLOAD")
            elif priv_caps_map.get("file_upload") is False:
                capabilities.append("INSPECT_FILE_UPLOAD")

            if priv_caps_map.get("inspect_file_download", False):
                capabilities.append("INSPECT_FILE_DOWNLOAD")
            if priv_caps_map.get("inspect_file_upload", False):
                capabilities.append("INSPECT_FILE_UPLOAD")
            if priv_caps_map.get("monitor_session", False):
                capabilities.append("MONITOR_SESSION")
            if priv_caps_map.get("record_session", False):
                capabilities.append("RECORD_SESSION")
            if priv_caps_map.get("share_session", False):
                capabilities.append("SHARE_SESSION")

            payload["privilegedCapabilities"] = {"capabilities": capabilities}

        request, error = self._request_executor.create_request(http_method, api_url, body=payload, params=params)
        if error:
            return (None, None, error)

        response, error = self._request_executor.execute(request, PolicySetControllerV2)
        if error:
            return (None, response, error)

        try:
            result = PolicySetControllerV2(self.form_response_body(response.get_body()))
        except Exception as error:
            return (None, response, error)
        return (result, response, None)

    @synchronized(global_rule_lock)
    def update_capabilities_rule_v2(self, rule_id: str, name: str = None, **kwargs) -> tuple:
        """
        Update an existing capabilities policy rule.

        See the
        `ZPA Capabilities Policies API reference:
        <https://help.zscaler.com/zpa/configuring-privileged-policies-using-api#postV2cap>`_
        for further detail on optional keyword parameter structures.

        Args:
            rule_id (str):
                The unique identifier for the rule to be updated.
            **kwargs:
                Optional keyword args.

        Keyword Args:
            rule_order (str):
                The new order for the rule.
            conditions (list):
                A list of conditional rule tuples. Tuples must follow the convention: `Object Type`, `LHS value`, `RHS value`.
                If you are adding multiple values for the same object type then you will need a new entry for each value.

                - `conditions`: This is for providing the set of conditions for the policy
                    - `object_type`: This is for specifying the policy criteria.
                        The following values are supported: "app", "app_group", "saml", "scim", "scim_group"
                        - `app`: The unique Application Segment ID
                        - `app_group`: The unique Segment Group ID
                        - `saml`: The unique Identity Provider ID and SAML attribute ID
                        - `scim`: The unique Identity Provider ID and SCIM attribute ID
                        - `scim_group`: The unique Identity Provider ID and SCIM_GROUP ID

            privileged_capabilities (dict): A dictionary specifying the privileged capabilities with boolean values.
                The supported capabilities are:

                - clipboard_copy (bool): Indicates the PRA Clipboard Copy function.
                - clipboard_paste (bool): Indicates the PRA Clipboard Paste function.
                - file_upload (bool): Indicates the PRA File Transfer capabilities that enables the File Upload function.
                - file_download (bool): Indicates the PRA File Transfer capabilities that enables the File Download function.
                - inspect_file_upload (bool): Inspects the file via ZIA sandbox and uploads the file after the inspection.
                - inspect_file_download (bool): Inspects the file via ZIA sandbox and downloads the file after inspection.
                - monitor_session (bool): Indicates PRA Monitoring Capabilities to enable the PRA Session Monitoring.
                - record_session (bool): Indicates PRA Session Recording capabilities to enable PRA Session Recording.
                - share_session (bool): Indicates PRA Session Control/Monitoring capabilities to enable PRA Session Monitoring.

        Returns:
            :obj:`Tuple`: The updated policy-capability-rule resource record.

        Examples:
            Updates the name and capabilities for an existing Capability Policy rule:

            >>> zpa.policiesv2.update_capabilities_rule_v2(
            ... rule_id='888888',
            ... name='Updated_Capability_Rule',
            ... conditions=[
            ...     ("app", ["216199618143361683"]),
            ...     ("app_group", ["216199618143360301"]),
            ...     ("scim_group", [("216199618143191058", "2079468"), ("216199618143191058", "2079446")])
            ... ],
            ... privileged_capabilities={
            ...     "clipboard_copy": True,
            ...     "clipboard_paste": True,
            ...     "file_download": True,
            ...     "file_upload": None
            ... }
            ... )
        """
        policy_type_response, _, err = self.get_policy(
            "capabilities", query_params={"microtenantId": kwargs.get("microtenantId")}
        )
        if err or not policy_type_response:
            return (None, None, f"Error retrieving policy for 'capabilities': {err}")

        policy_set_id = policy_type_response.get("id")
        if not policy_set_id:
            return (None, None, "No policy ID found for 'capabilities' policy type")

        http_method = "put".upper()
        api_url = format_url(
            f"""
            {self._zpa_base_endpoint_v2}
            /policySet/{policy_set_id}/rule/{rule_id}
        """
        )

        body = kwargs

        microtenant_id = body.get("microtenant_id", None)
        params = {"microtenantId": microtenant_id} if microtenant_id else {}

        payload = {
            "name": name,
            "action": "CHECK_CAPABILITIES",
            "conditions": self._create_conditions_v2(kwargs.pop("conditions", [])),
        }

        if "conditions" in payload and "conditions" not in kwargs:
            del payload["conditions"]

        for key, value in kwargs.items():
            if key == "conditions":
                payload["conditions"] = self._create_conditions_v2(value)
            elif key == "privileged_capabilities":
                capabilities = []
                priv_caps_map = value

                if priv_caps_map.get("clipboard_copy", False):
                    capabilities.append("CLIPBOARD_COPY")
                if priv_caps_map.get("clipboard_paste", False):
                    capabilities.append("CLIPBOARD_PASTE")
                if priv_caps_map.get("file_download", False):
                    capabilities.append("FILE_DOWNLOAD")

                if priv_caps_map.get("file_upload") is True:
                    capabilities.append("FILE_UPLOAD")
                elif priv_caps_map.get("file_upload") is False:
                    capabilities.append("INSPECT_FILE_UPLOAD")

                if priv_caps_map.get("inspect_file_download", False):
                    capabilities.append("INSPECT_FILE_DOWNLOAD")
                if priv_caps_map.get("inspect_file_upload", False):
                    capabilities.append("INSPECT_FILE_UPLOAD")
                if priv_caps_map.get("monitor_session", False):
                    capabilities.append("MONITOR_SESSION")
                if priv_caps_map.get("record_session", False):
                    capabilities.append("RECORD_SESSION")
                if priv_caps_map.get("share_session", False):
                    capabilities.append("SHARE_SESSION")

                payload["privilegedCapabilities"] = {"capabilities": capabilities}

        microtenant_id = kwargs.pop("microtenant_id", None)
        params = {"microtenantId": microtenant_id} if microtenant_id else {}

        payload["action"] = "CHECK_CAPABILITIES"

        request, error = self._request_executor.create_request(http_method, api_url, body=payload, params=params)
        if error:
            return (None, None, error)

        response, error = self._request_executor.execute(request, PolicySetControllerV2)
        if error:
            return (None, response, error)

        if response is None:
            return (PolicySetControllerV2({"id": rule_id}), None, None)

        try:
            result = PolicySetControllerV2(self.form_response_body(response.get_body()))
        except Exception as error:
            return (None, response, error)
        return (result, response, None)

    @synchronized(global_rule_lock)
    def add_redirection_rule_v2(self, name: str, action: str, service_edge_group_ids: list = [], **kwargs) -> tuple:
        """
        Add a new Redirection Policy rule.

        See the
        `ZPA Redirection Policy API reference <https://help.zscaler.com/zpa/configuring-redirection-policies-using-api>`_
        for further detail on optional keyword parameter structures.

        Args:
            name (str):
                The name of the new redirection rule.
            action (str):
                The action for the policy. Accepted values are:

                |  ``redirect_default``
                |  ``redirect_preferred``
                |  ``redirect_always``
            **kwargs:
                Optional keyword args.

        Keyword Args:
            rule_order (str):
                The new order for the rule.
            conditions (list):
                A list of conditional rule tuples. Tuples must follow the convention: `Object Type`, `LHS value`, `RHS value`.
                If you are adding multiple values for the same object type then you will need a new entry for each value.

                - `conditions`: This is for providing the set of conditions for the policy
                    - `object_type`: This is for specifying the policy criteria.
                        The following values are supported: "client_type", "country_code"
                    - `client_type`: The client type, must be one of the following:
                        `zpn_client_type_edge_connector`, `zpn_client_type_branch_connector`,
                        `zpn_client_type_machine_tunnel`, `zpn_client_type_zapp`, `zpn_client_type_zapp_partner`

        Returns:
            :obj:`Tuple`: The resource record of the newly created Redirection Policy rule.

        Example:
            Add a new redirection rule with various conditions and service edge group IDs:

            .. code-block:: python

                zpa.policiesv2.add_redirection_rule(
                    name='New_Redirection_Rule',
                    action='redirect_preferred',
                    service_edge_group_ids=['12345', '67890'],
                    conditions=[
                        ("client_type",
                            'zpn_client_type_edge_connector',
                            'zpn_client_type_branch_connector',
                            'zpn_client_type_machine_tunnel',
                            'zpn_client_type_zapp',
                            'zpn_client_type_zapp_partner'),
                    ]
                )
        """
        # Validate action and service_edge_group_ids based on action type
        if action.lower() == "redirect_default" and service_edge_group_ids:
            raise ValueError("service_edge_group_ids cannot be set when action is 'redirect_default'.")
        elif action.lower() in ["redirect_preferred", "redirect_always"] and not service_edge_group_ids:
            raise ValueError("service_edge_group_ids must be set when action is 'redirect_preferred' or 'redirect_always'.")

        policy_type_response, _, err = self.get_policy(
            "redirection", query_params={"microtenantId": kwargs.get("microtenantId")}
        )
        if err or not policy_type_response:
            return (None, None, f"Error retrieving policy for 'redirection': {err}")

        policy_set_id = policy_type_response.get("id")
        if not policy_set_id:
            return (None, None, "No policy ID found for 'redirection' policy type")

        http_method = "post".upper()
        api_url = format_url(
            f"""{
            self._zpa_base_endpoint_v2}
            /policySet/{policy_set_id}/rule
        """
        )

        body = kwargs

        microtenant_id = body.get("microtenant_id", None)
        params = {"microtenantId": microtenant_id} if microtenant_id else {}

        payload = {
            "name": name,
            "action": action.upper(),
            "conditions": self._create_conditions_v2(kwargs.pop("conditions", [])),
        }

        if service_edge_group_ids:
            payload["serviceEdgeGroups"] = [{"id": group_id} for group_id in service_edge_group_ids]

        valid_client_types = [
            "zpn_client_type_edge_connector",
            "zpn_client_type_branch_connector",
            "zpn_client_type_machine_tunnel",
            "zpn_client_type_zapp",
            "zpn_client_type_zapp_partner",
        ]

        for condition in payload["conditions"]:
            for operand in condition.get("operands", []):
                if operand["objectType"] == "CLIENT_TYPE" and operand["values"][0] not in valid_client_types:
                    raise ValueError(f"Invalid client_type value: {operand['values'][0]}. Must be one of {valid_client_types}")

        request, error = self._request_executor.create_request(http_method, api_url, body=payload, params=params)
        if error:
            return (None, None, error)

        response, error = self._request_executor.execute(request, PolicySetControllerV2)
        if error:
            return (None, response, error)

        try:
            result = PolicySetControllerV2(self.form_response_body(response.get_body()))
        except Exception as error:
            return (None, response, error)
        return (result, response, None)

    @synchronized(global_rule_lock)
    def update_redirection_rule_v2(
        self, rule_id: str, name: str, action: str, service_edge_group_ids: list = [], **kwargs
    ) -> tuple:
        """
        Update an existing policy rule.
        Ensure you are using the correct arguments for the policy type that you want to update.

        Args:

            rule_id (str):
                The unique identifier for the rule to be updated.
            **kwargs:
                Optional keyword args.

        Keyword Args:
            action (str):
                The action for the policy. Accepted values are:

                |  ``redirect_default``
                |  ``redirect_preferred``
                |  ``redirect_always``
            description (str):
                Additional information about the redirection rule.
            enabled (bool):
                Whether or not the redirection rule is enabled.
            rule_order (str):
                The rule evaluation order number of the rule.
            conditions (list):
                A list of conditional rule tuples. Tuples must follow the convention: `Object Type`, `LHS value`,
                `RHS value`. If you are adding multiple values for the same object type then you will need
                a new entry for each value.
                E.g.

                .. code-block:: python

                    ("client_type", [
                        'zpn_client_type_edge_connector',
                        'zpn_client_type_branch_connector',
                        'zpn_client_type_machine_tunnel',
                        'zpn_client_type_zapp',
                        'zpn_client_type_zapp_partner'
                    ]),

        Returns:
            :obj:`Tuple`: The updated policy-rule resource record.

        Examples:
            Updates the name only for an Access Policy rule:

            >>> zpa.policiesv2.update_redirection_rule(
            ...    rule_id='216199618143320419',
            ...    name='Update_Redirection_Rule_v2',
            ...    description='Update_Redirection_Rule_v2',
            ...    action='redirect_default',
            ...    conditions=[
            ...         ("client_type", [
            ...          'zpn_client_type_edge_connector',
            ...          'zpn_client_type_branch_connector',
            ...          'zpn_client_type_machine_tunnel',
            ...          'zpn_client_type_zapp',
            ...          'zpn_client_type_zapp_partner']),
            ...     ],
            ... )
        """
        # Validate action and service_edge_group_ids based on action type
        if action.lower() == "redirect_default" and service_edge_group_ids:
            raise ValueError("service_edge_group_ids cannot be set when action is 'redirect_default'.")
        elif action.lower() in ["redirect_preferred", "redirect_always"] and not service_edge_group_ids:
            raise ValueError("service_edge_group_ids must be set when action is 'redirect_preferred' or 'redirect_always'.")

        policy_type_response, _, err = self.get_policy(
            "redirection", query_params={"microtenantId": kwargs.get("microtenantId")}
        )
        if err or not policy_type_response:
            return (None, None, f"Error retrieving policy for 'redirection': {err}")

        policy_set_id = policy_type_response.get("id")
        if not policy_set_id:
            return (None, None, "No policy ID found for 'redirection' policy type")

        http_method = "put".upper()
        api_url = format_url(
            f"""{
            self._zpa_base_endpoint_v2}
            /policySet/{policy_set_id}/rule/{rule_id}
        """
        )

        body = kwargs

        microtenant_id = body.get("microtenant_id", None)
        params = {"microtenantId": microtenant_id} if microtenant_id else {}

        payload = {
            "name": name,
            "action": action.upper(),
            "conditions": self._create_conditions_v2(kwargs.pop("conditions", [])),
        }

        if service_edge_group_ids:
            payload["serviceEdgeGroups"] = [{"id": group_id} for group_id in service_edge_group_ids]

        valid_client_types = [
            "zpn_client_type_edge_connector",
            "zpn_client_type_branch_connector",
            "zpn_client_type_machine_tunnel",
            "zpn_client_type_zapp",
            "zpn_client_type_zapp_partner",
        ]

        for condition in payload["conditions"]:
            for operand in condition.get("operands", []):
                if operand["objectType"] == "CLIENT_TYPE" and operand["values"][0] not in valid_client_types:
                    raise ValueError(f"Invalid client_type value: {operand['values'][0]}. Must be one of {valid_client_types}")

        request, error = self._request_executor.create_request(http_method, api_url, body=payload, params=params)
        if error:
            return (None, None, error)

        # Execute the request
        response, error = self._request_executor.execute(request, PolicySetControllerV2)
        if error:
            return (None, response, error)

        if response is None:
            return (PolicySetControllerV2({"id": rule_id}), None, None)

        try:
            result = PolicySetControllerV2(self.form_response_body(response.get_body()))
        except Exception as error:
            return (None, response, error)

        return (result, response, None)

    @synchronized(global_rule_lock)
    def delete_rule(self, policy_type: str, rule_id: str, microtenant_id: str = None) -> tuple:
        """
        Deletes the specified policy rule.

        Args:
            policy_type (str):
                The type of policy the rule belongs to. Accepted values are:

                 |  ``access`` - returns the Access Policy
                 |  ``capabilities`` - returns the Capabilities Policy
                 |  ``client_forwarding`` - returns the Client Forwarding Policy
                 |  ``clientless`` - returns the Clientlesss Session Protection Policy
                 |  ``credential`` - returns the Credential Policy
                 |  ``inspection`` - returns the Inspection Policy
                 |  ``isolation`` - returns the Isolation Policy
                 |  ``redirection`` - returns the Redirection Policy
                 |  ``siem`` - returns the SIEM Policy
                 |  ``timeout`` - returns the Timeout Policy

            rule_id (str):
                The unique identifier for the policy rule.

        Examples:
            >>> zpa.policies.delete_rule(policy_type='access',
            ...    rule_id='88888')
        """
        # Retrieve policy_set_id explicitly
        policy_type_response, _, err = self.get_policy(policy_type, query_params={"microtenantId": microtenant_id})
        if err or not policy_type_response:
            return (None, None, f"Error retrieving policy for {policy_type}: {err}")

        # Directly extract the policy_set_id from the response
        policy_set_id = policy_type_response.get("id")
        if not policy_set_id:
            return (None, None, f"No policy ID found for '{policy_type}' policy type")

        # Construct the HTTP method and URL
        http_method = "delete".upper()
        api_url = format_url(
            f"""
            {self._zpa_base_endpoint_v1}
            /policySet/{policy_set_id}/rule/{rule_id}
        """
        )

        # Handle microtenant_id in URL params if provided
        params = {"microtenantId": microtenant_id} if microtenant_id else {}

        # Create the request
        request, error = self._request_executor.create_request(http_method, api_url, params=params)
        if error:
            return (None, None, error)

        # Execute the request
        response, error = self._request_executor.execute(request)
        if error:
            return (None, response, error)

        return (None, response, None)

    @synchronized(global_rule_lock)
    def reorder_rule(self, policy_type: str, rule_id: str, rule_order: str, **kwargs) -> tuple:
        """
        Change the order of an existing policy rule.

        Args:
            policy_type (str):
                The policy type. Accepted values:

                - ``access``
                - ``timeout``
                - ``client_forwarding``
                - ``isolation``
                - ``inspection``
                - ``redirection``
                - ``credential``
                - ``capabilities``
                - ``siem``

            rule_id (str):
                The unique ID of the rule that will be reordered.
            rule_order (str):
                The new order for the rule.

            **kwargs:
                Optional keyword arguments.
                - **microtenant_id** (str):
                The ID of the microtenant, if applicable.

        Returns:
            tuple:
                (Updated rule, response, error)

        Examples:
            Updates the order for an existing access policy rule:

            >>> zpa.policies.reorder_rule(
            ...     policy_type='access',
            ...     rule_id='88888',
            ...     rule_order='2'
            ... )

            Updates the order for an existing timeout policy rule with a specific microtenant:

            >>> zpa.policies.reorder_rule(
            ...     policy_type='timeout',
            ...     rule_id='77777',
            ...     rule_order='1',
            ...     microtenant_id='1234567890'
            ... )
        """
        http_method = "put".upper()
        policy_set_id, response, error = self.get_policy(
            policy_type, query_params={"microtenantId": kwargs.get("microtenantId")}
        )
        if error or not policy_set_id:
            return (None, response, error)

        api_url = format_url(
            f"""
            {self._zpa_base_endpoint_v1}
            /policySet/{policy_set_id.get("id")}/rule/{rule_id}/reorder/{rule_order}
        """
        )

        body = kwargs

        microtenant_id = body.get("microtenant_id", None)
        params = {"microtenantId": microtenant_id} if microtenant_id else {}

        request, error = self._request_executor.create_request(http_method, api_url, {}, params)
        if error:
            return (None, None, error)

        response, error = self._request_executor.execute(request)
        if error:
            return (None, response, error)
        return (None, response, None)

    @synchronized(global_rule_lock)
    def bulk_reorder_rules(self, policy_type: str, rules_orders: list[str], **kwargs) -> tuple:
        """
        Bulk change the order of policy rules.

        Args:
            policy_type (str): The policy type. Accepted values are:

                |  ``access``
                |  ``timeout``
                |  ``client_forwarding``
                |  ``isolation``
                |  ``inspection``
                |  ``redirection``
                |  ``credential``
                |  ``capabilities``
                |  ``siem``
            rules_orders (list[str]): A list of rule IDs in the desired order.
            **kwargs: Optional keyword arguments.

        Returns:
            tuple: (Response, error)

        Examples:
            Reordering access policy rules:

            >>> zpa.policies.bulk_reorder_rules(
            ...     policy_type='access',
            ...     rules_orders=[
            ...         '216199618143374210',
            ...         '216199618143374209',
            ...         '216199618143374208',
            ...         '216199618143374207',
            ...         '216199618143374206',
            ...         '216199618143374205',
            ...         '216199618143374204',
            ...         '216199618143374203',
            ...         '216199618143374202',
            ...         '216199618143374201',
            ...     ]
            ... )

            Reordering timeout policy rules for a specific microtenant:

            >>> zpa.policies.bulk_reorder_rules(
            ...     policy_type='timeout',
            ...     rules_orders=[
            ...         '216199618143374220',
            ...         '216199618143374219',
            ...         '216199618143374218',
            ...         '216199618143374217',
            ...         '216199618143374216',
            ...     ],
            ...     microtenant_id='1234567890'
            ... )
        """
        http_method = "put".upper()
        policy_data, _, err = self.get_policy(policy_type)
        if err or not policy_data:
            return (None, None, f"Error retrieving policy for {policy_type}: {err}")

        policy_set_id = policy_data.get("id")
        if not policy_set_id:
            return (None, None, f"No policy ID found for policy_type: {policy_type}")

        api_url = format_url(
            f"""
            {self._zpa_base_endpoint_v1}
            /policySet/{policy_set_id}/reorder
        """
        )

        microtenant_id = kwargs.pop("microtenant_id", None)
        params = {"microtenantId": microtenant_id} if microtenant_id else {}

        request, error = self._request_executor.create_request(http_method, api_url, body=rules_orders, params=params)
        if error:
            return (None, None, error)

        response, error = self._request_executor.execute(request)
        if error:
            return (None, response, error)
        return (None, response, None)<|MERGE_RESOLUTION|>--- conflicted
+++ resolved
@@ -2404,7 +2404,7 @@
         microtenant_id = body.get("microtenant_id", None)
         params = {"microtenantId": microtenant_id} if microtenant_id else {}
 
-<<<<<<< HEAD
+
         if credential_pool_id is None:
             payload = {
                 "name": name,
@@ -2420,13 +2420,7 @@
                 "conditions": self._create_conditions_v2(kwargs.pop("conditions", [])),
             }
 
-=======
-        payload = {
-            "name": name,
-            "action": "INJECT_CREDENTIALS",
-            "conditions": self._create_conditions_v2(kwargs.pop("conditions", [])),
-        }
->>>>>>> 7ae8da9a
+
 
         if credential_id:
             payload["credential"] = {"id": credential_id}
@@ -2450,17 +2444,9 @@
         return (result, response, None)
 
     @synchronized(global_rule_lock)
-<<<<<<< HEAD
     def update_privileged_credential_rule_v2(self, rule_id: str, credential_id: str, credential_pool_id: str = None,
                                              cred_pool_name: str = None, name: str = None, **kwargs) -> tuple:
-=======
-    def update_privileged_credential_rule_v2(
-        self, rule_id: str,
-        credential_id: str,
-        name: str = None,
-        **kwargs
-    ) -> tuple:
->>>>>>> 7ae8da9a
+
         """
         Update an existing privileged credential policy rule.
 
@@ -2524,7 +2510,7 @@
         microtenant_id = body.get("microtenant_id", None)
         params = {"microtenantId": microtenant_id} if microtenant_id else {}
 
-<<<<<<< HEAD
+
         if credential_pool_id is None:
             payload = {
                 "name": name,
@@ -2540,13 +2526,7 @@
                 "conditions": self._create_conditions_v2(kwargs.pop("conditions", [])),
             }
 
-=======
-        payload = {
-            "name": name,
-            "action": "INJECT_CREDENTIALS",
-            "conditions": self._create_conditions_v2(kwargs.pop("conditions", [])),
-        }
->>>>>>> 7ae8da9a
+
 
         if credential_id:
             payload["credential"] = {"id": credential_id}

--- conflicted
+++ resolved
@@ -570,11 +570,8 @@
             >>> zia.firewall.delete_network_app_group('762398')
 
         """
-<<<<<<< HEAD
-        return self._delete(f"networkServiceGroups/{group_id}", box=False).status_code
-=======
         return self._delete(f"networkApplicationGroups/{group_id}", box=False).status_code
->>>>>>> 8093435d
+      
 
     def add_network_app_group(self, name: str, network_applications: list, description: str = None) -> Box:
         """

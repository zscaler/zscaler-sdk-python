# -*- coding: utf-8 -*-

# Copyright (c) 2023, Zscaler Inc.
#
# Permission to use, copy, modify, and/or distribute this software for any
# purpose with or without fee is hereby granted, provided that the above
# copyright notice and this permission notice appear in all copies.
#
# THE SOFTWARE IS PROVIDED "AS IS" AND THE AUTHOR DISCLAIMS ALL WARRANTIES
# WITH REGARD TO THIS SOFTWARE INCLUDING ALL IMPLIED WARRANTIES OF
# MERCHANTABILITY AND FITNESS. IN NO EVENT SHALL THE AUTHOR BE LIABLE FOR
# ANY SPECIAL, DIRECT, INDIRECT, OR CONSEQUENTIAL DAMAGES OR ANY DAMAGES
# WHATSOEVER RESULTING FROM LOSS OF USE, DATA OR PROFITS, WHETHER IN AN
# ACTION OF CONTRACT, NEGLIGENCE OR OTHER TORTIOUS ACTION, ARISING OUT OF
# OR IN CONNECTION WITH THE USE OR PERFORMANCE OF THIS SOFTWARE.

"""Official Python SDK for the Zscaler Products (Beta)

Zscaler SDK Python is an SDK that provides a uniform and easy-to-use
interface for each of the Zscaler product APIs.

Documentation available at https://zscaler-sdk-python.readthedocs.io

"""

__author__ = "Zscaler Inc"
__email__ = "devrel@zscaler.com"
__license__ = "MIT"
__contributors__ = [
    "William Guilherme",
]
__version__ = "0.7.0"

from zscaler.zdx import ZDXClientHelper  # noqa
from zscaler.zia import ZIAClientHelper  # noqa
from zscaler.zpa import ZPAClientHelper  # noqa
<<<<<<< HEAD
from zscaler.zdx import ZDXClientHelper  # noqa
=======
from zscaler.zcon import ZCONClientHelper  # noqa
>>>>>>> bb7568e9
<|MERGE_RESOLUTION|>--- conflicted
+++ resolved
@@ -34,8 +34,4 @@
 from zscaler.zdx import ZDXClientHelper  # noqa
 from zscaler.zia import ZIAClientHelper  # noqa
 from zscaler.zpa import ZPAClientHelper  # noqa
-<<<<<<< HEAD
-from zscaler.zdx import ZDXClientHelper  # noqa
-=======
-from zscaler.zcon import ZCONClientHelper  # noqa
->>>>>>> bb7568e9
+from zscaler.zcon import ZCONClientHelper  # noqa